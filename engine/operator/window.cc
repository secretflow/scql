// Copyright 2024 Ant Group Co., Ltd.
//
// Licensed under the Apache License, Version 2.0 (the "License");
// you may not use this file except in compliance with the License.
// You may obtain a copy of the License at
//
//   http://www.apache.org/licenses/LICENSE-2.0
//
// Unless required by applicable law or agreed to in writing, software
// distributed under the License is distributed on an "AS IS" BASIS,
// WITHOUT WARRANTIES OR CONDITIONS OF ANY KIND, either express or implied.
// See the License for the specific language governing permissions and
// limitations under the License.

#include "engine/operator/window.h"

#include "arrow/api.h"
#include "arrow/compute/api.h"
#include "arrow/compute/row/grouper.h"
#include "arrow/result.h"
#include "arrow/table.h"

#include "engine/core/arrow_helper.h"
#include "engine/core/tensor_constructor.h"
#include "engine/util/spu_io.h"
#include "engine/util/table_util.h"
#include "engine/util/tensor_util.h"

namespace scql::engine::op {
bool AreRowsEqual(const std::shared_ptr<arrow::Table>& table, int64_t i,
                  int64_t j) {
  auto row_i = util::GetRow(table, i);
  auto row_j = util::GetRow(table, j);
  if (row_i.size() != row_j.size()) {
    return false;
  }

  for (size_t col = 0; col < row_i.size(); col++) {
    if ((row_i[col] == nullptr && row_j[col] != nullptr) ||
        (row_i[col] != nullptr && row_j[col] == nullptr)) {
      return false;
    }

    if (row_i[col] != nullptr && row_j[col] != nullptr) {
      if (!row_i[col]->Equals(*row_j[col])) {
        return false;
      }
    }
  }

  return true;
}

const std::string RowNumber::kOpType("RowNumber");
const std::string& RowNumber::Type() const { return RowNumber::kOpType; }

void RankWindowBase::Validate(ExecContext* ctx) {
  const auto& partition_id = ctx->GetInput(kPartitionId);
  YACL_ENFORCE(partition_id.size() == 1, "partition id size must be 1");
  const auto& partition_num = ctx->GetInput(kPartitionNum);
  YACL_ENFORCE(partition_num.size() == 1, "partition num size must be 1");
  const auto& inputs = ctx->GetInput(kIn);
  YACL_ENFORCE(inputs.size() > 0, "input size can't be 0");
  const auto& outputs = ctx->GetOutput(kOut);
  YACL_ENFORCE(outputs.size() == 1, "outputs' size = {} not equal 1",
               outputs.size());

  YACL_ENFORCE(
      util::IsTensorStatusMatched(partition_id[0], pb::TENSORSTATUS_PRIVATE),
      "partition id status is not private");
  YACL_ENFORCE(
      util::IsTensorStatusMatched(partition_num[0], pb::TENSORSTATUS_PRIVATE),
      "partition num status is not private");
  YACL_ENFORCE(util::AreTensorsStatusMatched(inputs, pb::TENSORSTATUS_PRIVATE),
               "inputs' status are not all private");
  YACL_ENFORCE(util::AreTensorsStatusMatched(outputs, pb::TENSORSTATUS_PRIVATE),
               "outputs' status are not all private");
}
uint32_t RankWindowBase::GetPartitionNum(ExecContext* ctx) {
  const auto& partition_num = ctx->GetInput(kPartitionNum)[0];
  auto partition_num_t = ctx->GetTensorTable()->GetTensor(partition_num.name());
  YACL_ENFORCE(partition_num_t, "tensor({}) not found", partition_num.name());
  return util::GetScalarUint32(partition_num_t);
}

std::shared_ptr<arrow::Array> RankWindowBase::GetPartitionId(ExecContext* ctx) {
  const auto& partition = ctx->GetInput(kPartitionId)[0];
  auto partition_t = ctx->GetTensorTable()->GetTensor(partition.name());
  YACL_ENFORCE(partition_t, "tensor({}) not found", partition.name());

  return util::ConcatenateChunkedArray(partition_t->ToArrowChunkedArray());
}

std::vector<std::shared_ptr<arrow::ListArray>>
RankWindowBase::GetPartitionedInputs(ExecContext* ctx,
                                     const arrow::UInt32Array* partition_id,
                                     uint32_t partition_num) {
  // TODO: handle the special case of the partition key is empty
  std::vector<std::shared_ptr<arrow::ListArray>> partitioned_inputs;
  std::shared_ptr<arrow::ListArray> partitions;
  ASSIGN_OR_THROW_ARROW_STATUS(
      partitions,
      arrow::compute::Grouper::MakeGroupings(*partition_id, partition_num));
  const auto& input_pbs = ctx->GetInput(kIn);
  for (int i = 0; i < input_pbs.size(); i++) {
    const auto& input_pb = input_pbs[i];
    auto in_t = ctx->GetTensorTable()->GetTensor(input_pb.name());

    YACL_ENFORCE(in_t, "tensor({}) not found", input_pb.name());
    auto in_array = util::ConcatenateChunkedArray(in_t->ToArrowChunkedArray());

    std::shared_ptr<arrow::ListArray> partitioned_in;
    ASSIGN_OR_THROW_ARROW_STATUS(
        partitioned_in,
        arrow::compute::Grouper::ApplyGroupings(*partitions, *in_array));
    partitioned_inputs.push_back(partitioned_in);
  }

  return partitioned_inputs;
}

void RankWindowBase::ExecuteInPlain(ExecContext* ctx) {
  auto partition_array = GetPartitionId(ctx);
  const auto* partition_cast =
      dynamic_cast<const arrow::UInt32Array*>(partition_array.get());
  YACL_ENFORCE(partition_cast, "cast partition id to uint32_t failed");

  int64_t tensor_length = partition_cast->length();
  ReserveWindowResult(tensor_length);
  std::unordered_map<uint, std::vector<int64_t>> positions_map;
  for (int i = 0; i < tensor_length; i++) {
    // partition_cast->Value(i) is the partition group
    // positions_map stores the position info of each group
    positions_map[partition_cast->Value(i)].push_back(i);
  }

  auto partition_num = GetPartitionNum(ctx);
  const auto& input_pbs = ctx->GetInput(kIn);

  std::vector<std::shared_ptr<arrow::ListArray>> partitioned_inputs =
      GetPartitionedInputs(ctx, partition_cast, partition_num);
  std::vector<std::shared_ptr<arrow::Field>> fields;
  for (int i = 0; i < input_pbs.size(); i++) {
    const auto& input_pb = input_pbs[i];
    auto in_t = ctx->GetTensorTable()->GetTensor(input_pb.name());
    YACL_ENFORCE(in_t, "failed to find tensor '{}'", input_pb.name());
    fields.push_back(arrow::field(input_pb.name(), in_t->ArrowType()));
  }
  std::shared_ptr<arrow::Schema> schema = arrow::schema(fields);

  std::vector<std::shared_ptr<arrow::Array>> window_results;

  for (uint32_t partition_i = 0; partition_i < partition_num; partition_i++) {
    std::vector<std::string> sort_keys;
    std::vector<std::shared_ptr<arrow::Array>> slices;

    for (const auto& tensor_slice : partitioned_inputs) {
      std::shared_ptr<arrow::Array> partitioned_slice =
          tensor_slice->value_slice(partition_i);
      YACL_ENFORCE(partitioned_slice->length() > 0,
                   "partitioned slice(partition id: {}) is empty", partition_i);
      slices.push_back(partitioned_slice);
    }

    std::shared_ptr<arrow::Table> slice_table;

    slice_table = arrow::Table::Make(schema, slices);
    RunWindowFunc(ctx, std::move(slice_table), positions_map[partition_i]);
  }

  const auto& output_pbs = ctx->GetOutput(kOut);
  ctx->GetTensorTable()->AddTensor(output_pbs[0].name(),
                                   TensorFrom(GetWindowResult()));
  SPDLOG_INFO("{} window function done", Type());
}

void RankWindowBase::Execute(ExecContext* ctx) {
  const auto output_status = util::GetTensorStatus(ctx->GetOutput(kOut)[0]);
  if (output_status == pb::TENSORSTATUS_PRIVATE) {
    ExecuteInPlain(ctx);
  } else {
    ExecuteInSecret(ctx);
  }
}

// sort_indices is the position indices after sort, e.g. the result [3,0,2,1]
// means the 4th row is ranked as first, first row ranked as
// second, 3rd row is ranked 3rd, second row is ranked 4th
std::shared_ptr<arrow::Array> RankWindowBase::GetSortedIndices(
    ExecContext* ctx, const std::shared_ptr<arrow::Table>& input) {
  std::vector<arrow::compute::SortKey> sort_keys;

  std::vector<std::string> reverse =
      ctx->GetStringValuesFromAttribute(kReverseAttr);
  YACL_ENFORCE(reverse.size() == input->fields().size(),
               "sort key numbers are not equal to that of reverse attribute");

  for (size_t i = 0; i < input->fields().size(); i++) {
    arrow::compute::SortOrder order =
        reverse[i] == "1" ? arrow::compute::SortOrder::Descending
                          : arrow::compute::SortOrder::Ascending;
    sort_keys.emplace_back(input->fields()[i]->name(), order);
  }

  arrow::compute::SortOptions sort_options(sort_keys);
  auto status = arrow::compute::SortIndices(input, sort_options);
  YACL_ENFORCE(status.ok(), "failed to sort indices");
  return status.ValueOrDie();
}

void RowNumber::RunWindowFunc(ExecContext* ctx,
                              std::shared_ptr<arrow::Table> input,
                              const std::vector<int64_t>& positions) {
  std::shared_ptr<arrow::Array> sort_indices = GetSortedIndices(ctx, input);

  auto int_array = std::static_pointer_cast<arrow::Int64Array>(sort_indices);

  // key: the indice, value: the rank number
  std::unordered_map<int64_t, int64_t> row_number_count;
  BuildRankMap(int_array.get(), row_number_count,
               [](int64_t rank, int64_t /*total*/) { return rank; });

  ProcessResults(int_array->length(), row_number_count, positions,
                 window_results_);
}

const std::string PercentRank::kOpType("PercentRank");
const std::string& PercentRank::Type() const { return PercentRank::kOpType; }
void PercentRank::RunWindowFunc(ExecContext* ctx,
                                std::shared_ptr<arrow::Table> input,
                                const std::vector<int64_t>& positions) {
  std::shared_ptr<arrow::Array> sort_indices = GetSortedIndices(ctx, input);

  auto int_array = std::static_pointer_cast<arrow::Int64Array>(sort_indices);

  // key: the indice, value: the percent rank
  std::unordered_map<int64_t, double> percent_rank;
  BuildRankMap(int_array.get(), percent_rank,
               [](int64_t rank, int64_t total) { return 1.0 * rank / total; });

  ProcessResults(int_array->length(), percent_rank, positions, window_results_);
}

const std::string Rank::kOpType("Rank");
const std::string& Rank::Type() const { return Rank::kOpType; }

void Rank::RunWindowFunc(ExecContext* ctx, std::shared_ptr<arrow::Table> input,
                         const std::vector<int64_t>& positions) {
  std::shared_ptr<arrow::Array> sort_indices = GetSortedIndices(ctx, input);
  auto int_array = std::static_pointer_cast<arrow::Int64Array>(sort_indices);

  std::unordered_map<int64_t, int64_t> rank_map;
  int64_t rank = -1;
  int64_t last_key = -1;

  for (int64_t i = 0; i < int_array->length(); i++) {
    int64_t key = int_array->Value(i);
    YACL_ENFORCE(rank_map.find(key) == rank_map.end(),
                 "duplicated key in rank");
    if (rank == -1) {
      rank = 1;
<<<<<<< HEAD
      last_key = key;
    } else {
      if (AreRowsEqual(input, last_key, key)) {
        last_key = key;
      } else {
        rank = i + 1;
        last_key = key;
      }
    }
=======
    } else {
      if (!AreRowsEqual(input, last_key, key)) {
        rank = i + 1;
      }
    }
    last_key = key;
>>>>>>> cdb63f8d

    rank_map[key] = rank;
  }

  ProcessResults(int_array->length(), rank_map, positions, window_results_);
}

}  // namespace scql::engine::op<|MERGE_RESOLUTION|>--- conflicted
+++ resolved
@@ -259,24 +259,12 @@
                  "duplicated key in rank");
     if (rank == -1) {
       rank = 1;
-<<<<<<< HEAD
-      last_key = key;
-    } else {
-      if (AreRowsEqual(input, last_key, key)) {
-        last_key = key;
-      } else {
-        rank = i + 1;
-        last_key = key;
-      }
-    }
-=======
     } else {
       if (!AreRowsEqual(input, last_key, key)) {
         rank = i + 1;
       }
     }
     last_key = key;
->>>>>>> cdb63f8d
 
     rank_map[key] = rank;
   }
