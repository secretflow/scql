// Copyright 2023 Ant Group Co., Ltd.
//
// Licensed under the Apache License, Version 2.0 (the "License");
// you may not use this file except in compliance with the License.
// You may obtain a copy of the License at
//
//   http://www.apache.org/licenses/LICENSE-2.0
//
// Unless required by applicable law or agreed to in writing, software
// distributed under the License is distributed on an "AS IS" BASIS,
// WITHOUT WARRANTIES OR CONDITIONS OF ANY KIND, either express or implied.
// See the License for the specific language governing permissions and
// limitations under the License.

#include "engine/util/table_util.h"

#include "arrow/array.h"
#include "yacl/base/exception.h"

namespace scql::engine::util {

std::shared_ptr<arrow::Table> ConstructTableFromTensors(
    ExecContext* ctx, const RepeatedPbTensor& input_pbs) {
  std::vector<std::shared_ptr<arrow::Field>> fields;
  std::vector<std::shared_ptr<arrow::ChunkedArray>> chunked_arrs;
  int64_t pre_length = 0;
  for (int i = 0; i < input_pbs.size(); ++i) {
    const auto& input_pb = input_pbs[i];
    auto tensor = ctx->GetTensorTable()->GetTensor(input_pb.name());
    YACL_ENFORCE(tensor != nullptr, "get tensor={} from tensor table failed",
                 input_pb.name());
    auto chunked_arr = tensor->ToArrowChunkedArray();
    if (i > 0) {
      YACL_ENFORCE(chunked_arr->length() == pre_length,
                   "input tensors must have the same length");
    }
    pre_length = chunked_arr->length();

    fields.emplace_back(arrow::field(input_pb.name(), chunked_arr->type()));
    chunked_arrs.emplace_back(chunked_arr);
  }

  auto table = arrow::Table::Make(arrow::schema(fields), chunked_arrs);
  return table;
}

std::vector<std::shared_ptr<arrow::Scalar>> GetRow(
    const std::shared_ptr<arrow::Table>& table, int64_t idx) {
  std::vector<std::shared_ptr<arrow::Scalar>> row;
  int num_cols = table->num_columns();
  for (int col = 0; col < num_cols; ++col) {
    auto chunked_array = table->column(col);
<<<<<<< HEAD
    int64_t offset = idx;
    for (const auto& array : chunked_array->chunks()) {
      if (offset < array->length()) {
        arrow::Result<std::shared_ptr<arrow::Scalar>> scalar_result =
            array->GetScalar(offset);
        YACL_ENFORCE(scalar_result.ok(), "get scalar failed");
        row.push_back(scalar_result.ValueOrDie());
      } else {
        offset -= array->length();
      }
    }
=======
    arrow::Result<std::shared_ptr<arrow::Scalar>> scalar_result =
        chunked_array->GetScalar(idx);
    YACL_ENFORCE(scalar_result.ok(), "get scalar failed");
    row.push_back(scalar_result.ValueOrDie());
>>>>>>> cdb63f8d
  }

  return row;
}

}  // namespace scql::engine::util<|MERGE_RESOLUTION|>--- conflicted
+++ resolved
@@ -50,24 +50,10 @@
   int num_cols = table->num_columns();
   for (int col = 0; col < num_cols; ++col) {
     auto chunked_array = table->column(col);
-<<<<<<< HEAD
-    int64_t offset = idx;
-    for (const auto& array : chunked_array->chunks()) {
-      if (offset < array->length()) {
-        arrow::Result<std::shared_ptr<arrow::Scalar>> scalar_result =
-            array->GetScalar(offset);
-        YACL_ENFORCE(scalar_result.ok(), "get scalar failed");
-        row.push_back(scalar_result.ValueOrDie());
-      } else {
-        offset -= array->length();
-      }
-    }
-=======
     arrow::Result<std::shared_ptr<arrow::Scalar>> scalar_result =
         chunked_array->GetScalar(idx);
     YACL_ENFORCE(scalar_result.ok(), "get scalar failed");
     row.push_back(scalar_result.ValueOrDie());
->>>>>>> cdb63f8d
   }
 
   return row;
