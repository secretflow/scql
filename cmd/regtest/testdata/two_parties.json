{
  "queries": [
    {
<<<<<<< HEAD
      "name": "rank & row_number(secret)",
      "query": "select ta.rank_int_0, rank() over (partition by ta.rank_int_0 order by tb.rank_float_0, tb.rank_float_1) as rank_num, row_number() over (partition by ta.rank_int_0 order by tb.rank_float_0, tb.rank_float_1) as row_number_num from alice_tbl_0 as ta join bob_tbl_0 as tb on ta.join_int_0 = tb.join_int_0",
      "mysql_query": "select ta.rank_int_0, rank() over (partition by ta.rank_int_0 order by tb.rank_float_0, tb.rank_float_1) as rank_num, row_number() over (partition by ta.rank_int_0 order by tb.rank_float_0, tb.rank_float_1) as row_number_num from alice.tbl_0 as ta join bob.tbl_0 as tb on ta.join_int_0 = tb.join_int_0"
    },
    {
      "name": "rank(secret)",
      "query": "select ta.plain_int_0, rank() over (partition by ta.rank_int_0 order by tb.rank_float_0, tb.rank_float_1) as num from alice_tbl_0 as ta join bob_tbl_0 as tb on ta.join_int_0 = tb.join_int_0",
      "mysql_query": "select ta.plain_int_0, rank() over (partition by ta.rank_int_0 order by tb.rank_float_0, tb.rank_float_1) as num from alice.tbl_0 as ta join bob.tbl_0 as tb on ta.join_int_0 = tb.join_int_0"
    },
    {
      "name": "row_number and rank(private)",
      "query": "select ta.plain_int_0, rank() over (partition by ta.join_int_1, ta.plain_int_0 order by ta.plain_float_0 desc, ta.plain_float_1 asc) as num, row_number() over (partition by ta.join_int_0, ta.plain_int_0 order by ta.plain_float_0 desc, ta.plain_float_1 asc) as num from alice_tbl_0 as ta join bob_tbl_0 as tb on ta.join_int_0 = tb.join_int_0;",
      "mysql_query": "select ta.plain_int_0, rank() over (partition by ta.join_int_1, ta.plain_int_0 order by ta.plain_float_0 desc, ta.plain_float_1 asc) as num, row_number() over (partition by ta.join_int_0, ta.plain_int_0 order by ta.plain_float_0 desc, ta.plain_float_1 asc) as num from alice.tbl_0 as ta join bob.tbl_0 as tb on ta.join_int_0 = tb.join_int_0;"
=======
      "name": "row_number and rank(private)",
      "query": "select ta.plain_int_0, rank() over (partition by ta.join_int_1, ta.plain_int_0 order by ta.plain_float_0 desc, ta.plain_float_1 asc) as rank_num, row_number() over (partition by ta.join_int_0, ta.plain_int_0 order by ta.plain_float_0 desc, ta.plain_float_1 asc) as row_number_num from alice_tbl_0 as ta join bob_tbl_0 as tb on ta.join_int_0 = tb.join_int_0;",
      "mysql_query": "select ta.plain_int_0, rank() over (partition by ta.join_int_1, ta.plain_int_0 order by ta.plain_float_0 desc, ta.plain_float_1 asc) as rank_num, row_number() over (partition by ta.join_int_0, ta.plain_int_0 order by ta.plain_float_0 desc, ta.plain_float_1 asc) as row_number_num from alice.tbl_0 as ta join bob.tbl_0 as tb on ta.join_int_0 = tb.join_int_0;"
>>>>>>> cdb63f8d
    },
    {
      "name": "rank(private)",
      "query": "select ta.plain_int_0, rank() over (partition by ta.join_int_0, ta.plain_int_0 order by ta.plain_float_0 desc, ta.plain_float_1 asc) as num from alice_tbl_0 as ta join bob_tbl_0 as tb on ta.join_int_0 = tb.join_int_0;",
      "mysql_query": "select ta.plain_int_0, rank() over (partition by ta.join_int_0, ta.plain_int_0 order by ta.plain_float_0 desc, ta.plain_float_1 asc) as num from alice.tbl_0 as ta join bob.tbl_0 as tb on ta.join_int_0 = tb.join_int_0;"
    },
    {
      "name": "compare subquery(lt)",
      "query": "select ta.plain_int_0 from alice_tbl_0 as ta where ta.plain_int_0 < any(select ta.plain_int_0 + tb.plain_int_0 from alice_tbl_0 as ta join bob_tbl_0 as tb on ta.join_int_0 = tb.join_int_0)",
      "mysql_query": "select ta.plain_int_0 from alice.tbl_0 as ta where ta.plain_int_0 < any(select ta.plain_int_0 + tb.plain_int_0 from alice.tbl_0 as ta join bob.tbl_0 as tb on ta.join_int_0 = tb.join_int_0)"
    },
    {
      "name": "compare subquery(gt)",
      "query": "select ta.plain_int_0 from alice_tbl_0 as ta where ta.plain_int_0 > all(select ta.plain_int_0 + tb.plain_int_0 from alice_tbl_0 as ta join bob_tbl_0 as tb on ta.join_int_0 = tb.join_int_0)",
      "mysql_query": "select ta.plain_int_0 from alice.tbl_0 as ta where ta.plain_int_0 > all(select ta.plain_int_0 + tb.plain_int_0 from alice.tbl_0 as ta join bob.tbl_0 as tb on ta.join_int_0 = tb.join_int_0)"
    },
    {
      "name": "compare subquery(ne)",
      "query": "select ta.plain_int_0 from alice_tbl_0 as ta where ta.plain_int_0 != all(select ta.plain_int_0 + tb.plain_int_0 from alice_tbl_0 as ta join bob_tbl_0 as tb on ta.join_int_0 = tb.join_int_0)",
      "mysql_query": "select ta.plain_int_0 from alice.tbl_0 as ta where ta.plain_int_0 != all(select ta.plain_int_0 + tb.plain_int_0 from alice.tbl_0 as ta join bob.tbl_0 as tb on ta.join_int_0 = tb.join_int_0)"
    },
    {
      "name": "compare subquery(eq)",
      "query": "select ta.plain_int_0 from alice_tbl_0 as ta where ta.plain_int_0 = any(select ta.plain_int_0 + tb.plain_int_0 from alice_tbl_0 as ta join bob_tbl_0 as tb on ta.join_int_0 = tb.join_int_0)",
      "mysql_query": "select ta.plain_int_0 from alice.tbl_0 as ta where ta.plain_int_0 = any(select ta.plain_int_0 + tb.plain_int_0 from alice.tbl_0 as ta join bob.tbl_0 as tb on ta.join_int_0 = tb.join_int_0)"
    },
    {
      "name": "row_number(secret) with filter",
      "query": "select u.* from(select ta.plain_int_0, row_number() over (partition by ta.plain_int_0 order by tb.rank_float_0, tb.rank_float_1) as num from alice_tbl_0 as ta join bob_tbl_0 as tb on ta.join_int_0 = tb.join_int_0) as u where u.num = 1;",
      "mysql_query": "select u.* from (select ta.plain_int_0, row_number() over (partition by ta.plain_int_0 order by tb.rank_float_0, tb.rank_float_1) as num from alice.tbl_0 as ta join bob.tbl_0 as tb on ta.join_int_0 = tb.join_int_0) as u where u.num = 1;"
    },
    {
      "name": "row_number(secret)",
      "query": "select ta.plain_int_0, row_number() over (partition by ta.plain_int_0 order by tb.rank_float_0, tb.rank_float_1) as num from alice_tbl_0 as ta join bob_tbl_0 as tb on ta.join_int_0 = tb.join_int_0;",
      "mysql_query": "select ta.plain_int_0, row_number() over (partition by ta.plain_int_0 order by tb.rank_float_0, tb.rank_float_1) as num from alice.tbl_0 as ta join bob.tbl_0 as tb on ta.join_int_0 = tb.join_int_0;"
    },
    {
      "name": "row_number(private) with filter",
      "query": "select u.* from (select ta.plain_int_0, row_number() over (partition by ta.join_int_0, ta.plain_int_0 order by ta.plain_float_0 desc, ta.plain_float_1 asc) as num from alice_tbl_0 as ta join bob_tbl_0 as tb on ta.join_int_0 = tb.join_int_0) as u where u.num = 1;",
      "mysql_query": "select u.* from(select ta.plain_int_0, row_number() over (partition by ta.join_int_0, ta.plain_int_0 order by ta.plain_float_0 desc, ta.plain_float_1 asc) as num from alice.tbl_0 as ta join bob.tbl_0 as tb on ta.join_int_0 = tb.join_int_0) as u where u.num = 1;"
    },
    {
      "name": "row_number(private)",
      "query": "select ta.plain_int_0, row_number() over (partition by ta.join_int_0, ta.plain_int_0 order by ta.plain_float_0 desc, ta.plain_float_1 asc) as num from alice_tbl_0 as ta join bob_tbl_0 as tb on ta.join_int_0 = tb.join_int_0;",
      "mysql_query": "select ta.plain_int_0, row_number() over (partition by ta.join_int_0, ta.plain_int_0 order by ta.plain_float_0 desc, ta.plain_float_1 asc) as num from alice.tbl_0 as ta join bob.tbl_0 as tb on ta.join_int_0 = tb.join_int_0;"
    },
    {
      "name": "select with constant",
      "query": "select ta.plain_float_0, 1 as constant_value from alice_tbl_0 as ta join bob_tbl_0 as tb on ta.join_int_0 = tb.join_int_0",
      "mysql_query": "select ta.plain_float_0, 1 as constant_value from alice.tbl_0 as ta join bob.tbl_0 as tb on ta.join_int_0 = tb.join_int_0"
    },
    {
      "name": "geodist test, param order(longtitude1, latitude1, longtitude2, latitude2, radius)",
      "query": "select ta.plain_int_0, geodist(ta.plain_float_0, ta.plain_float_0, tb.plain_float_0, tb.plain_float_0, 6300) / 100 as distance from alice_tbl_0 as ta join bob_tbl_0 as tb on ta.join_int_0 = tb.join_int_0;",
      "mysql_query": "select ta.plain_int_0, 6300 * acos(sin(radians(ta.plain_float_0)) * sin(radians(tb.plain_float_0)) + cos(radians(ta.plain_float_0)) * cos(radians(tb.plain_float_0)) * cos(radians(ta.plain_float_0) - radians(tb.plain_float_0))) / 100 as distance from alice.tbl_0 as ta join bob.tbl_0 as tb on ta.join_int_0 = tb.join_int_0;"
    },
    {
      "name": "geodist test, param order(longtitude1, latitude1, longtitude2, latitude2)",
      "query": "select ta.plain_int_0, geodist(ta.plain_float_0, ta.plain_float_0, tb.plain_float_0, tb.plain_float_0) / 100 as distance from alice_tbl_0 as ta join bob_tbl_0 as tb on ta.join_int_0 = tb.join_int_0;",
      "mysql_query": "select ta.plain_int_0, 6371 * acos(sin(radians(ta.plain_float_0)) * sin(radians(tb.plain_float_0)) + cos(radians(ta.plain_float_0)) * cos(radians(tb.plain_float_0)) * cos(radians(ta.plain_float_0) - radians(tb.plain_float_0))) / 100 as distance from alice.tbl_0 as ta join bob.tbl_0 as tb on ta.join_int_0 = tb.join_int_0;"
    },
    {
      "name": "geodist test(secret), param order(longtitude1, latitude1, longtitude2, latitude2)",
      "query": "select u.plain_int_0, u.plain_float_0, geodist(u.plain_int_0, u.plain_int_0, u.plain_float_0, u.plain_float_0) / 1000 as distance from (select ta.plain_int_0, ta.plain_float_0 from alice_tbl_0 as ta union all select tb.plain_int_0, tb.plain_float_0 from bob_tbl_0 as tb) as u;",
      "mysql_query": "select u.plain_int_0, u.plain_float_0, 6371 * acos(sin(radians(u.plain_int_0)) * sin(radians(u.plain_float_0)) + cos(radians(u.plain_int_0)) * cos(radians(u.plain_float_0)) * cos(radians(u.plain_int_0) - radians(u.plain_float_0))) / 1000 as distance from (select ta.plain_int_0, ta.plain_float_0 from alice.tbl_0 as ta union all select tb.plain_int_0, tb.plain_float_0 from bob.tbl_0 as tb) as u;"
    },
    {
      "name": "all trigono union(make secret)",
      "query": "select u.plain_int_0, sin(u.plain_int_0) / 10 as sin_plain_int_0, cos(u.plain_int_0) as cos_plain_int_0, acos(u.plain_int_0 / 10000) as acos_plain_int_0 from (select ta.plain_int_0 from alice_tbl_0 as ta union all select tb.plain_int_0 from bob_tbl_0 as tb) as u",
      "mysql_query": "select u.plain_int_0, sin(u.plain_int_0) / 10 as sin_plain_int_0, cos(u.plain_int_0) as cos_plain_int_0, acos(u.plain_int_0 / 10000) as acos_plain_int_0 from (select ta.plain_int_0 from  alice.tbl_0 as ta union all select tb.plain_int_0 from bob.tbl_0 as tb) as u;"
    },
    {
      "name": "sine union(make secret)",
      "query": "select u.plain_int_0, sin(u.plain_int_0) as sin_plain_int_0 from (select ta.plain_int_0 from alice_tbl_0 as ta union all select tb.plain_int_0 from bob_tbl_0 as tb) as u",
      "mysql_query": "select u.plain_int_0, sin(u.plain_int_0) as sin_plain_int_0 from (select ta.plain_int_0 from  alice.tbl_0 as ta union all select tb.plain_int_0 from bob.tbl_0 as tb) as u;"
    },
    {
      "name": "cosine union(make secret)",
      "query": "select u.plain_int_0, cos(u.plain_int_0) as cos_plain_int_0 from (select ta.plain_int_0 from alice_tbl_0 as ta union all select tb.plain_int_0 from bob_tbl_0 as tb) as u",
      "mysql_query": "select u.plain_int_0, cos(u.plain_int_0) as cos_plain_int_0 from (select ta.plain_int_0 from  alice.tbl_0 as ta union all select tb.plain_int_0 from bob.tbl_0 as tb) as u;"
    },
    {
      "name": "arc cosine union(make secret)",
      "query": "select u.plain_int_0, acos(u.plain_int_0 / 10000) as acos_plain_int_0 from (select ta.plain_int_0 from alice_tbl_0 as ta union all select tb.plain_int_0 from bob_tbl_0 as tb) as u",
      "mysql_query": "select u.plain_int_0, acos(u.plain_int_0 / 10000) as acos_plain_int_0 from (select ta.plain_int_0 from  alice.tbl_0 as ta union all select tb.plain_int_0 from bob.tbl_0 as tb) as u;"
    },
    {
      "name": "naive trigonometric",
      "query": "select ta.plain_int_0, sin(ta.plain_float_0) as sin_plain_float_0, cos(ta.plain_float_0) as cos_plain_float_0, acos(ta.plain_float_0 / 10000) as acos_plain_float_0 from alice_tbl_0 as ta join bob_tbl_0 as tb on ta.join_int_0 = tb.join_int_0;",
      "mysql_query": "select ta.plain_int_0, sin(ta.plain_float_0) as sin_plain_float_0, cos(ta.plain_float_0) as cos_plain_float_0, acos(ta.plain_float_0 / 10000) as acos_plain_float_0 from alice.tbl_0 as ta join bob.tbl_0 as tb on ta.join_int_0 = tb.join_int_0;"
    },
    {
      "name": "naive trigonometric sin/cos/acos",
      "query": "select ta.plain_int_0, sin(ta.plain_float_0 * 1.5) as sin_plain_float_0, cos(ta.plain_float_0) as cos_plain_float_0, acos(ta.plain_float_0 / 10000) as acos_plain_float_0 from alice_tbl_0 as ta join bob_tbl_0 as tb on ta.join_int_0 = tb.join_int_0;",
      "mysql_query": "select ta.plain_int_0, sin(ta.plain_float_0 * 1.5) as sin_plain_float_0, cos(ta.plain_float_0) as cos_plain_float_0, acos(ta.plain_float_0 / 10000) as acos_plain_float_0 from alice.tbl_0 as ta join bob.tbl_0 as tb on ta.join_int_0 = tb.join_int_0;"
    },
    {
      "name": "trigonometric add with constant integer value",
      "query": "select ta.plain_float_0 + sin(1) as sin_plain_float_0, ta.plain_float_0 + cos(1) as cos_plain_float_0, ta.plain_float_0 + acos(1) as acos_plain_float_0 from alice_tbl_0 as ta join bob_tbl_0 as tb on ta.join_int_0 = tb.join_int_0;",
      "mysql_query": "select ta.plain_float_0 + sin(1) as sin_plain_float_0, ta.plain_float_0 + cos(1) as cos_plain_float_0, ta.plain_float_0 + acos(1) as acos_plain_float_0 from alice.tbl_0 as ta join bob.tbl_0 as tb on ta.join_int_0 = tb.join_int_0;"
    },
    {
      "name": "trigonometric add with constant float value",
      "query": "select ta.plain_float_0 + sin(3.14) as sin_plain_float_0, ta.plain_float_0 + cos(3.14) as cos_plain_float_0, ta.plain_float_0 + acos(0.5) as acos_plain_float_0 from alice_tbl_0 as ta join bob_tbl_0 as tb on ta.join_int_0 = tb.join_int_0;",
      "mysql_query": "select ta.plain_float_0 + sin(3.14) as sin_plain_float_0, ta.plain_float_0 + cos(3.14) as cos_plain_float_0, ta.plain_float_0 + acos(0.5) as acos_plain_float_0 from alice.tbl_0 as ta join bob.tbl_0 as tb on ta.join_int_0 = tb.join_int_0;"
    },
    {
      "name": "if after inner join",
      "query": "select if(alice.encrypt_int_0>1, -alice.plain_int_0, -1) as cd from alice_tbl_0 as alice inner join bob_tbl_0 as bob on alice.join_string_0=bob.join_string_0;",
      "mysql_query": "select if(alice.encrypt_int_0>1, -alice.plain_int_0, -1) as cd from alice.tbl_0 as alice inner join bob.tbl_0 as bob on alice.join_string_0=bob.join_string_0;"
    },
    {
      "name": "join on",
      "query": "select alice.plain_int_0, bob.joinpayload_int_0 from alice_tbl_0 as alice join bob_tbl_0 as bob on alice.join_int_0 = bob.join_int_0;",
      "mysql_query": "select alice.plain_int_0, bob.joinpayload_int_0 from alice.tbl_0 as alice join bob.tbl_0 as bob on alice.join_int_0 = bob.join_int_0;"
    },
    {
      "name": "left join on",
      "query": "select alice.plain_int_0 from alice_tbl_0 as alice left join bob_tbl_0 as bob on alice.join_int_0 = bob.join_int_0;",
      "mysql_query": "select alice.plain_int_0 from alice.tbl_0 as alice left join bob.tbl_0 as bob on alice.join_int_0 = bob.join_int_0;"
    },
    {
      "name": "right join on",
      "query": "select count(alice.plain_int_0) as t1 from alice_tbl_0 as alice right join bob_tbl_0 as bob on alice.join_int_0 = bob.join_int_0;",
      "mysql_query": "select count(alice.plain_int_0) as t1 from alice.tbl_0 as alice right join bob.tbl_0 as bob on alice.join_int_0 = bob.join_int_0;"
    },
    {
      "name": "join where",
      "query": "select alice.plain_int_0 from alice_tbl_0 as alice, bob_tbl_0 as bob where alice.join_int_0 = bob.join_int_0;",
      "mysql_query": "select alice.plain_int_0 from alice.tbl_0 as alice, bob.tbl_0 as bob where alice.join_int_0 = bob.join_int_0;"
    },
    {
      "name": "join on multi keys",
      "query": "select alice.plain_int_0 from alice_tbl_0 as alice join bob_tbl_0 as bob on alice.join_int_0 = bob.join_int_0 and alice.join_string_0 = bob.join_string_0 and alice.plain_datetime_0 = bob.plain_datetime_0 and alice.plain_timestamp_0 = bob.plain_timestamp_0;",
      "mysql_query": "select alice.plain_int_0 from alice.tbl_0 as alice join bob.tbl_0 as bob on alice.join_int_0 = bob.join_int_0 and alice.join_string_0 = bob.join_string_0 and alice.plain_datetime_0 = bob.plain_datetime_0 and alice.plain_timestamp_0 = bob.plain_timestamp_0;"
    },
    {
      "name": "left join on multi keys",
      "query": "select alice.plain_int_0 from alice_tbl_0 as alice left join bob_tbl_0 as bob on alice.join_int_0 = bob.join_int_0 and alice.join_string_0 = bob.join_string_0 and alice.plain_datetime_0 = bob.plain_datetime_0 and alice.plain_timestamp_0 = bob.plain_timestamp_0;",
      "mysql_query": "select alice.plain_int_0 from alice.tbl_0 as alice left join bob.tbl_0 as bob on alice.join_int_0 = bob.join_int_0 and alice.join_string_0 = bob.join_string_0 and alice.plain_datetime_0 = bob.plain_datetime_0 and alice.plain_timestamp_0 = bob.plain_timestamp_0;"
    },
    {
      "name": "right join on multi keys",
      "query": "select count(alice.plain_int_0) as t1 from alice_tbl_0 as alice right join bob_tbl_0 as bob on alice.join_int_0 = bob.join_int_0 and alice.join_string_0 = bob.join_string_0 and alice.plain_datetime_0 = bob.plain_datetime_0 and alice.plain_timestamp_0 = bob.plain_timestamp_0;",
      "mysql_query": "select count(alice.plain_int_0) as t1 from alice.tbl_0 as alice right join bob.tbl_0 as bob on alice.join_int_0 = bob.join_int_0 and alice.join_string_0 = bob.join_string_0 and alice.plain_datetime_0 = bob.plain_datetime_0 and alice.plain_timestamp_0 = bob.plain_timestamp_0;"
    },
    {
      "name": "join three table(alice, alice, bob)",
      "query": "select alice0.plain_int_0 from alice_tbl_0 as alice0 join alice_tbl_1 as alice1 on alice0.encrypt_int_0 = alice1.encrypt_int_0 join bob_tbl_0 as bob0 on alice1.join_int_0 = bob0.join_int_0;",
      "mysql_query": "select alice0.plain_int_0 from alice.tbl_0 as alice0 join alice.tbl_1 as alice1 on alice0.encrypt_int_0 = alice1.encrypt_int_0 join bob.tbl_0 as bob0 on alice1.join_int_0 = bob0.join_int_0;"
    },
    {
      "name": "join three table(alice, bob, alice)",
      "query": "select alice0.plain_int_0 from alice_tbl_0 as alice0 join bob_tbl_0 as bob0 on alice0.join_int_0 = bob0.join_int_0 join alice_tbl_1 as alice1 on bob0.join_int_1 = alice1.join_int_1;",
      "mysql_query": "select alice0.plain_int_0 from alice.tbl_0 as alice0 join bob.tbl_0 as bob0 on alice0.join_int_0 = bob0.join_int_0 join alice.tbl_1 as alice1 on bob0.join_int_1 = alice1.join_int_1;"
    },
    {
      "name": "join three table(alice, bob, bob)",
      "query": "select alice0.plain_int_0 from alice_tbl_0 as alice0 join bob_tbl_0 as bob0 on alice0.join_int_0 = bob0.join_int_0 join bob_tbl_1 as bob1 on alice0.join_int_1 = bob1.join_int_1;",
      "mysql_query": "select alice0.plain_int_0 from alice.tbl_0 as alice0 join bob.tbl_0 as bob0 on alice0.join_int_0 = bob0.join_int_0 join bob.tbl_1 as bob1 on alice0.join_int_1 = bob1.join_int_1;"
    },
    {
      "name": "apply in after join",
      "query": "select alice.compare_int_0 in (select compare_int_0 from bob_tbl_0) as bob from alice_tbl_0 as alice;",
      "mysql_query": "select alice.compare_int_0 in (select compare_int_0 from bob.tbl_0) as bob from alice.tbl_0 as alice;"
    },
    {
      "name": "compare (less) after join",
      "query": "select alice.compare_int_0 < bob.compare_int_0 as res0, alice.compare_int_0 < bob.compare_float_0 as res1, alice.compare_float_0 < bob.compare_float_0 as res2, alice.compare_datetime_0 < bob.compare_datetime_0 as res3, alice.compare_timestamp_0 < bob.compare_timestamp_0 as res4 from alice_tbl_0 as alice join bob_tbl_0 as bob on alice.join_int_0 = bob.join_int_0;",
      "mysql_query": "select alice.compare_int_0 < bob.compare_int_0 as res0, alice.compare_int_0 < bob.compare_float_0 as res1, alice.compare_float_0 < bob.compare_float_0 as res2, alice.compare_datetime_0 < bob.compare_datetime_0 as res3, alice.compare_timestamp_0 < bob.compare_timestamp_0 as res4 from alice.tbl_0 as alice join bob.tbl_0 as bob on alice.join_int_0 = bob.join_int_0;"
    },
    {
      "name": "compare (greater) after join",
      "query": "select alice.compare_int_0 > bob.compare_int_0 as res0, alice.compare_int_0 > bob.compare_float_0 as res1, alice.compare_float_0 > bob.compare_float_0 as res2, alice.compare_datetime_0 > bob.compare_datetime_0 as res3, alice.compare_timestamp_0 > bob.compare_timestamp_0 as res4 from alice_tbl_0 as alice join bob_tbl_0 as bob on alice.join_int_0 = bob.join_int_0;",
      "mysql_query": "select alice.compare_int_0 > bob.compare_int_0 as res0, alice.compare_int_0 > bob.compare_float_0 as res1, alice.compare_float_0 > bob.compare_float_0 as res2, alice.compare_datetime_0 > bob.compare_datetime_0 as res3, alice.compare_timestamp_0 > bob.compare_timestamp_0 as res4 from alice.tbl_0 as alice join bob.tbl_0 as bob on alice.join_int_0 = bob.join_int_0;"
    },
    {
      "name": "compare (less or equal) after join",
      "query": "select alice.compare_int_0 <= bob.compare_int_0 as res0, alice.compare_int_0 <= bob.compare_float_0 as res1, alice.compare_float_0 <= bob.compare_float_0 as res2, alice.compare_datetime_0 <= bob.compare_datetime_0 as res3, alice.compare_timestamp_0 <= bob.compare_timestamp_0 as res4 from alice_tbl_0 as alice join bob_tbl_0 as bob on alice.join_int_0 = bob.join_int_0;",
      "mysql_query": "select alice.compare_int_0 <= bob.compare_int_0 as res0, alice.compare_int_0 <= bob.compare_float_0 as res1, alice.compare_float_0 <= bob.compare_float_0 as res2, alice.compare_datetime_0 <= bob.compare_datetime_0 as res3, alice.compare_timestamp_0 <= bob.compare_timestamp_0 as res4 from alice.tbl_0 as alice join bob.tbl_0 as bob on alice.join_int_0 = bob.join_int_0;"
    },
    {
      "name": "compare (greater or equal) after join",
      "query": "select alice.compare_int_0 >= bob.compare_int_0 as res0, alice.compare_int_0 >= bob.compare_float_0 as res1, alice.compare_float_0 >= bob.compare_float_0 as res2, alice.compare_datetime_0 >= bob.compare_datetime_0 as res3, alice.compare_timestamp_0 >= bob.compare_timestamp_0 as res4 from alice_tbl_0 as alice join bob_tbl_0 as bob on alice.join_int_0 = bob.join_int_0;",
      "mysql_query": "select alice.compare_int_0 >= bob.compare_int_0 as res0, alice.compare_int_0 >= bob.compare_float_0 as res1, alice.compare_float_0 >= bob.compare_float_0 as res2, alice.compare_datetime_0 >= bob.compare_datetime_0 as res3, alice.compare_timestamp_0 >= bob.compare_timestamp_0 as res4 from alice.tbl_0 as alice join bob.tbl_0 as bob on alice.join_int_0 = bob.join_int_0;"
    },
    {
      "name": "compare (not equal) after join",
      "query": "select alice.compare_int_0 <> bob.compare_int_0 as res0, alice.compare_int_0 <> bob.compare_float_0 as res1, alice.compare_float_0 <> bob.compare_float_0 as res2, alice.compare_datetime_0 <> bob.compare_datetime_0 as res3, alice.compare_timestamp_0 <> bob.compare_timestamp_0 as res4 from alice_tbl_0 as alice join bob_tbl_0 as bob on alice.join_int_0 = bob.join_int_0;",
      "mysql_query": "select alice.compare_int_0 <> bob.compare_int_0 as res0, alice.compare_int_0 <> bob.compare_float_0 as res1, alice.compare_float_0 <> bob.compare_float_0 as res2, alice.compare_datetime_0 <> bob.compare_datetime_0 as res3, alice.compare_timestamp_0 <> bob.compare_timestamp_0 as res4 from alice.tbl_0 as alice join bob.tbl_0 as bob on alice.join_int_0 = bob.join_int_0;"
    },
    {
      "name": "arithmetic (plus) after join",
      "query": "select bob.plain_int_0 + alice.plain_int_0 as res0, alice.plain_int_0 + bob.plain_float_0 as res1, alice.plain_float_0 + bob.plain_float_0 as res2 from alice_tbl_0 as alice join bob_tbl_0 as bob on alice.join_int_0 = bob.join_int_0;",
      "mysql_query": "select bob.plain_int_0 + alice.plain_int_0 as res0, alice.plain_int_0 + bob.plain_float_0 as res1, alice.plain_float_0 + bob.plain_float_0 as res2 from alice.tbl_0 as alice join bob.tbl_0 as bob on alice.join_int_0 = bob.join_int_0;"
    },
    {
      "name": "arithmetic (subtract) after join",
      "query": "select bob.plain_int_0 - alice.plain_int_0 as res0, alice.plain_int_0 - bob.plain_float_0 as res1, alice.plain_float_0 - bob.plain_float_0 as res2 from alice_tbl_0 as alice join bob_tbl_0 as bob on alice.join_int_0 = bob.join_int_0;",
      "mysql_query": "select bob.plain_int_0 - alice.plain_int_0 as res0, alice.plain_int_0 - bob.plain_float_0 as res1, alice.plain_float_0 - bob.plain_float_0 as res2 from alice.tbl_0 as alice join bob.tbl_0 as bob on alice.join_int_0 = bob.join_int_0;"
    },
    {
      "name": "arithmetic (multiply) after join",
      "query": "select bob.plain_int_0 * alice.plain_int_0 as res0, alice.plain_int_0 * bob.plain_float_0 as res1, alice.plain_float_0 * bob.plain_float_0 as res2 from alice_tbl_0 as alice join bob_tbl_0 as bob on alice.join_int_0 = bob.join_int_0;",
      "mysql_query": "select bob.plain_int_0 * alice.plain_int_0 as res0, alice.plain_int_0 * bob.plain_float_0 as res1, alice.plain_float_0 * bob.plain_float_0 as res2 from alice.tbl_0 as alice join bob.tbl_0 as bob on alice.join_int_0 = bob.join_int_0;"
    },
    {
      "name": "arithmetic (divide) after join",
      "query": "select bob.plain_int_0 / (alice.plain_int_0 * alice.plain_int_0 + 1) as res0, alice.plain_int_0 / (bob.plain_float_0 *  bob.plain_float_0 + 1) as res1, alice.plain_float_0 / (bob.plain_float_0 * bob.plain_float_0 + 1) as res2 from alice_tbl_0 as alice join bob_tbl_0 as bob on alice.join_int_0 = bob.join_int_0;",
      "mysql_query": "select bob.plain_int_0 / (alice.plain_int_0 * alice.plain_int_0 + 1) as res0, alice.plain_int_0 / (bob.plain_float_0 *  bob.plain_float_0 + 1) res1, alice.plain_float_0 / (bob.plain_float_0 * bob.plain_float_0 + 1) as res2 from alice.tbl_0 as alice join bob.tbl_0 as bob on alice.join_int_0 = bob.join_int_0;"
    },
    {
      "name": "arithmetic (mod) after join",
      "query": "select bob.plain_int_0 % (alice.plain_int_0 * alice.plain_int_0 + 1) as res0 from alice_tbl_0 as alice join bob_tbl_0 as bob on alice.join_int_0 = bob.join_int_0;",
      "mysql_query": "select bob.plain_int_0 % (alice.plain_int_0 * alice.plain_int_0 + 1) as res0 from alice.tbl_0 as alice join bob.tbl_0 as bob on alice.join_int_0 = bob.join_int_0;"
    },
    {
      "name": "max after join",
      "query": "select max(alice.aggregate_int_0) as res0, max(bob.aggregate_int_0) as res1, max(alice.aggregate_float_0) as res2, max(bob.aggregate_float_0) as res3 from alice_tbl_0 as alice join bob_tbl_0 as bob on alice.join_int_0 = bob.join_int_0;",
      "mysql_query": "select max(alice.aggregate_int_0) as res0, max(bob.aggregate_int_0) as res1, max(alice.aggregate_float_0) as res2, max(bob.aggregate_float_0) as res3 from alice.tbl_0 as alice join bob.tbl_0 as bob on alice.join_int_0 = bob.join_int_0;"
    },
    {
      "name": "max & arithmetic after join",
      "query": "select max(alice.aggregate_int_0 + bob.aggregate_int_0) as res0, max(alice.aggregate_float_0 - bob.aggregate_float_1) as res1, max(alice.aggregate_float_0 * bob.aggregate_float_0) as res2, max(alice.aggregate_float_0 / (bob.aggregate_float_0 * bob.aggregate_float_0 + 1)) as res3 from alice_tbl_0 as alice join bob_tbl_0 as bob on alice.join_int_0 = bob.join_int_0;",
      "mysql_query": "select max(alice.aggregate_int_0 + bob.aggregate_int_0) as res0, max(alice.aggregate_float_0 - bob.aggregate_float_1) as res1, max(alice.aggregate_float_0 * bob.aggregate_float_0) as res2, max(alice.aggregate_float_0 /(bob.aggregate_float_0 * bob.aggregate_float_0 + 1)) as res3 from alice.tbl_0 as alice join bob.tbl_0 as bob on alice.join_int_0 = bob.join_int_0;"
    },
    {
      "name": "max & compare after join",
      "query": "select max(alice.aggregate_int_0) > max(bob.aggregate_int_0) as res0, max(alice.aggregate_float_0) < max(bob.aggregate_float_1) as res1, max(alice.aggregate_int_0) >= max(bob.aggregate_float_0) as res2, max(alice.aggregate_float_0) <= max(bob.aggregate_float_0) as res3 from alice_tbl_0 as alice join bob_tbl_0 as bob on alice.join_int_0 = bob.join_int_0;",
      "mysql_query": "select max(alice.aggregate_int_0) > max(bob.aggregate_int_0) as res0, max(alice.aggregate_float_0) < max(bob.aggregate_float_1) as res1, max(alice.aggregate_int_0) >= max(bob.aggregate_float_0) as res2, max(alice.aggregate_float_0) <= max(bob.aggregate_float_0) as res3 from alice.tbl_0 as alice join bob.tbl_0 as bob on alice.join_int_0 = bob.join_int_0;"
    },
    {
      "name": "min after join",
      "query": "select min(alice.aggregate_int_0) as res0, min(bob.aggregate_int_0) as res1, min(alice.aggregate_float_0) as res2, min(bob.aggregate_float_0) as res3 from alice_tbl_0 as alice join bob_tbl_0 as bob on alice.join_int_0 = bob.join_int_0;",
      "mysql_query": "select min(alice.aggregate_int_0) as res0, min(bob.aggregate_int_0) as res1, min(alice.aggregate_float_0) as res2, min(bob.aggregate_float_0) as res3 from alice.tbl_0 as alice join bob.tbl_0 as bob on alice.join_int_0 = bob.join_int_0;"
    },
    {
      "name": "min & arithmetic after join",
      "query": "select min(alice.aggregate_int_0 + bob.aggregate_int_0) as res0, min(alice.aggregate_float_0 - bob.aggregate_float_1) as res1, min(alice.aggregate_float_0 * bob.aggregate_float_0) as res2, min(alice.aggregate_float_0 / (bob.aggregate_float_0 * bob.aggregate_float_0 + 1)) as res3 from alice_tbl_0 as alice join bob_tbl_0 as bob on alice.join_int_0 = bob.join_int_0;",
      "mysql_query": "select min(alice.aggregate_int_0 + bob.aggregate_int_0) as res0, min(alice.aggregate_float_0 - bob.aggregate_float_1) as res1, min(alice.aggregate_float_0 * bob.aggregate_float_0) as res2, min(alice.aggregate_float_0 / (bob.aggregate_float_0 * bob.aggregate_float_0 + 1)) as res3 from alice.tbl_0 as alice join bob.tbl_0 as bob on alice.join_int_0 = bob.join_int_0;"
    },
    {
      "name": "min & compare after join",
      "query": "select min(alice.aggregate_int_0) > min(bob.aggregate_int_0) as res0, min(alice.aggregate_float_0) < min(bob.aggregate_float_1) as res1, min(alice.aggregate_int_0) >= min(bob.aggregate_float_0) as res2, min(alice.aggregate_float_0) <= min(bob.aggregate_float_0) as res3 from alice_tbl_0 as alice join bob_tbl_0 as bob on alice.join_int_0 = bob.join_int_0;",
      "mysql_query": "select min(alice.aggregate_int_0) > min(bob.aggregate_int_0) as res0, min(alice.aggregate_float_0) < min(bob.aggregate_float_1) as res1, min(alice.aggregate_int_0) >= min(bob.aggregate_float_0) as res2, min(alice.aggregate_float_0) <= min(bob.aggregate_float_0) as res3 from alice.tbl_0 as alice join bob.tbl_0 as bob on alice.join_int_0 = bob.join_int_0;"
    },
    {
      "name": "avg after join",
      "query": "select avg(alice.aggregate_int_0) as res0, avg(bob.aggregate_int_0) as res1, avg(alice.aggregate_float_0) as res2, avg(bob.aggregate_float_0) as res3 from alice_tbl_0 as alice join bob_tbl_0 as bob on alice.join_int_0 = bob.join_int_0;",
      "mysql_query": "select avg(alice.aggregate_int_0) as res0, avg(bob.aggregate_int_0) as res1, avg(alice.aggregate_float_0) as res2, avg(bob.aggregate_float_0) as res3 from alice.tbl_0 as alice join bob.tbl_0 as bob on alice.join_int_0 = bob.join_int_0;"
    },
    {
      "name": "avg & arithmetic after join",
      "query": "select avg(alice.aggregate_int_0 + bob.aggregate_int_0) as res0, avg(alice.aggregate_float_0 - bob.aggregate_float_1) as res1, avg(alice.aggregate_float_0 * bob.aggregate_float_0) as res2, avg(alice.aggregate_float_0 / (bob.aggregate_float_0 * bob.aggregate_float_0 + 1)) as res3 from alice_tbl_0 as alice join bob_tbl_0 as bob on alice.join_int_0 = bob.join_int_0;",
      "mysql_query": "select avg(alice.aggregate_int_0 + bob.aggregate_int_0) as res0, avg(alice.aggregate_float_0 - bob.aggregate_float_1) as res1, avg(alice.aggregate_float_0 * bob.aggregate_float_0) as res2, avg(alice.aggregate_float_0 / (bob.aggregate_float_0 * bob.aggregate_float_0 + 1)) as res3 from alice.tbl_0 as alice join bob.tbl_0 as bob on alice.join_int_0 = bob.join_int_0;"
    },
    {
      "name": "avg & compare after join",
      "query": "select avg(alice.aggregate_int_0) > avg(bob.aggregate_int_0) as res0, avg(alice.aggregate_float_0) < avg(bob.aggregate_float_1) as res1, avg(alice.aggregate_int_0) >= avg(bob.aggregate_float_0) as res2, avg(alice.aggregate_float_0) <= avg(bob.aggregate_float_0) as res3 from alice_tbl_0 as alice join bob_tbl_0 as bob on alice.join_int_0 = bob.join_int_0;",
      "mysql_query": "select avg(alice.aggregate_int_0) > avg(bob.aggregate_int_0) as res0, avg(alice.aggregate_float_0) < avg(bob.aggregate_float_1) as res1, avg(alice.aggregate_int_0) >= avg(bob.aggregate_float_0) as res2, avg(alice.aggregate_float_0) <= avg(bob.aggregate_float_0) as res3 from alice.tbl_0 as alice join bob.tbl_0 as bob on alice.join_int_0 = bob.join_int_0;"
    },
    {
      "name": "sum after join",
      "query": "select sum(alice.aggregate_int_0) as res0, sum(bob.aggregate_int_0) as res1, sum(alice.aggregate_float_0) as res2, sum(bob.aggregate_float_0) as res3 from alice_tbl_0 as alice join bob_tbl_0 as bob on alice.join_int_0 = bob.join_int_0;",
      "mysql_query": "select sum(alice.aggregate_int_0) as res0, sum(bob.aggregate_int_0) as res1, sum(alice.aggregate_float_0) as res2, sum(bob.aggregate_float_0) as res3 from alice.tbl_0 as alice join bob.tbl_0 as bob on alice.join_int_0 = bob.join_int_0;"
    },
    {
      "name": "sum bool after join",
      "query": "select sum(alice.aggregate_int_0 > 0) as res0, sum(bob.aggregate_int_0 > 0) as res1, sum(alice.aggregate_float_0 > 0) as res2, sum(bob.aggregate_float_0 > 0) as res3 from alice_tbl_0 as alice join bob_tbl_0 as bob on alice.join_int_0 = bob.join_int_0;",
      "mysql_query": "select sum(alice.aggregate_int_0 > 0) as res0, sum(bob.aggregate_int_0 > 0) as res1, sum(alice.aggregate_float_0 > 0) as res2, sum(bob.aggregate_float_0 > 0) as res3 from alice.tbl_0 as alice join bob.tbl_0 as bob on alice.join_int_0 = bob.join_int_0;"
    },
    {
      "name": "sum & arithmetic after join",
      "query": "select sum(alice.aggregate_int_0 + bob.aggregate_int_0) as res0, sum(alice.aggregate_float_0 - bob.aggregate_float_1) as res1, sum(alice.aggregate_float_0 * bob.aggregate_float_0) as res2, sum(alice.aggregate_float_0 /(bob.aggregate_float_0 * bob.aggregate_float_0 + 1)) as res3 from alice_tbl_0 as alice join bob_tbl_0 as bob on alice.join_int_0 = bob.join_int_0;",
      "mysql_query": "select sum(alice.aggregate_int_0 + bob.aggregate_int_0) as res0, sum(alice.aggregate_float_0 - bob.aggregate_float_1) as res1, sum(alice.aggregate_float_0 * bob.aggregate_float_0) as res2, sum(alice.aggregate_float_0 /(bob.aggregate_float_0 * bob.aggregate_float_0 + 1)) as res3 from alice.tbl_0 as alice join bob.tbl_0 as bob on alice.join_int_0 = bob.join_int_0;"
    },
    {
      "name": "sum & compare after join",
      "query": "select sum(alice.aggregate_int_0) > sum(bob.aggregate_int_0) as res0, sum(alice.aggregate_float_0) < sum(bob.aggregate_float_1) as res1, sum(alice.aggregate_int_0) >= sum(bob.aggregate_float_0) as res2, sum(alice.aggregate_float_0) <= sum(bob.aggregate_float_0) as res3 from alice_tbl_0 as alice join bob_tbl_0 as bob on alice.join_int_0 = bob.join_int_0;",
      "mysql_query": "select sum(alice.aggregate_int_0) > sum(bob.aggregate_int_0) as res0, sum(alice.aggregate_float_0) < sum(bob.aggregate_float_1) as res1, sum(alice.aggregate_int_0) >= sum(bob.aggregate_float_0) as res2, sum(alice.aggregate_float_0) <= sum(bob.aggregate_float_0) as res3 from alice.tbl_0 as alice join bob.tbl_0 as bob on alice.join_int_0 = bob.join_int_0;"
    },
    {
      "name": "count after join",
      "query": "select count(alice.aggregate_int_0) as res0, count(bob.aggregate_int_0) as res1, count(alice.aggregate_float_0) as res2, count(bob.aggregate_float_0) as res3, count(alice.aggregate_string_0) as res4, count(bob.aggregate_string_0) as res5, count(alice.aggregate_datetime_0) as res6, count(bob.aggregate_datetime_0) as res7, count(alice.aggregate_timestamp_0) as res8, count(bob.aggregate_timestamp_0) as res9 from alice_tbl_0 as alice join bob_tbl_0 as bob on alice.join_int_0 = bob.join_int_0;",
      "mysql_query": "select count(alice.aggregate_int_0) as res0, count(bob.aggregate_int_0) as res1, count(alice.aggregate_float_0) as res2, count(bob.aggregate_float_0) as res3, count(alice.aggregate_string_0) as res4, count(bob.aggregate_string_0) as res5, count(alice.aggregate_datetime_0) as res6, count(bob.aggregate_datetime_0) as res7, count(alice.aggregate_timestamp_0) as res8, count(bob.aggregate_timestamp_0) as res9 from alice.tbl_0 as alice join bob.tbl_0 as bob on alice.join_int_0 = bob.join_int_0;"
    },
    {
      "name": "count & distinct after join",
      "query": "select count(distinct alice.aggregate_int_0) as res0, count(distinct bob.aggregate_int_0) as res1, count(distinct alice.aggregate_float_0) as res2, count(distinct bob.aggregate_float_0) as res3, count(distinct alice.aggregate_string_0) as res4, count(distinct bob.aggregate_string_0) as res5, count(distinct alice.aggregate_datetime_0) as res6, count(distinct bob.aggregate_datetime_0) as res7, count(distinct alice.aggregate_timestamp_0) as res8, count(distinct bob.aggregate_timestamp_0) as res9 from alice_tbl_0 as alice join bob_tbl_0 as bob on alice.join_int_0 = bob.join_int_0;",
      "mysql_query": "select count(distinct alice.aggregate_int_0) as res0, count(distinct bob.aggregate_int_0) as res1, count(distinct alice.aggregate_float_0) as res2, count(distinct bob.aggregate_float_0) as res3, count(distinct alice.aggregate_string_0) as res4, count(distinct bob.aggregate_string_0) as res5, count(distinct alice.aggregate_datetime_0) as res6, count(distinct bob.aggregate_datetime_0) as res7, count(distinct alice.aggregate_timestamp_0) as res8, count(distinct bob.aggregate_timestamp_0) as res9 from alice.tbl_0 as alice join bob.tbl_0 as bob on alice.join_int_0 = bob.join_int_0;"
    },
    {
      "name": "count & distinct & if after join",
      "query": "select count(distinct (if(alice.encrypt_int_0>1, bob.join_string_0, 'aaaaa'))) as cd from alice_tbl_0 as alice inner join bob_tbl_0 as bob on alice.join_string_0=bob.join_string_0 group by bob.groupby_int_0;",
      "mysql_query": "select count(distinct (if(alice.encrypt_int_0>1, bob.join_string_0, 'aaaaa'))) as cd from alice.tbl_0 as alice inner join bob.tbl_0 as bob on alice.join_string_0=bob.join_string_0 group by bob.groupby_int_0;"
    },
    {
      "name": "logic after join",
      "query": "select alice.plain_int_0 as res0, alice.plain_int_0 > bob.plain_int_0 and alice.plain_int_0 >= bob.plain_int_0 as and_result, (alice.plain_int_0 <= bob.plain_int_0) or (alice.plain_int_0 <> bob.plain_int_0) as or_result from alice_tbl_0 as alice join bob_tbl_0 as bob on alice.join_int_0 = bob.join_int_0;",
      "mysql_query": "select alice.plain_int_0 as res0, alice.plain_int_0 > bob.plain_int_0 and alice.plain_int_0 >= bob.plain_int_0 as and_result, (alice.plain_int_0 <= bob.plain_int_0) or (alice.plain_int_0 <> bob.plain_int_0) as or_result from alice.tbl_0 as alice join bob.tbl_0 as bob on alice.join_int_0 = bob.join_int_0;"
    },
    {
      "name": "cast(private) after join",
      "query": "select cast(alice.plain_int_0 as decimal(64,30)) as df, cast(alice.plain_int_0 as char) as ds from alice_tbl_0 as alice join bob_tbl_0 as bob on alice.join_int_0 = bob.join_int_0;",
      "mysql_query": "select cast(alice.plain_int_0 as decimal(64,30)) as df, cast(alice.plain_int_0 as char) as ds from alice.tbl_0 as alice join bob.tbl_0 as bob on alice.join_int_0 = bob.join_int_0;"
    },
    {
      "name": "in after join",
      "query": "select alice.compare_int_0 in (select compare_int_0 from bob_tbl_0) as in_column from alice_tbl_0 as alice;",
      "mysql_query": "select  alice.compare_int_0 in (select compare_int_0 from bob.tbl_0) as in_column from alice.tbl_0 as alice;"
    },
    {
      "name": "not in after join",
      "query": "select alice.compare_int_0 not in (select compare_int_0 from bob_tbl_0) as not_in_column from alice_tbl_0 as alice;",
      "mysql_query": "select alice.compare_int_0 not in (select compare_int_0 from bob.tbl_0) as not_in_column from alice.tbl_0 as alice;"
    },
    {
      "name": "in list after join",
      "query": "select alice.plain_int_0 in (100, 12.3, 10) as res from alice_tbl_0 as alice, bob_tbl_0 as bob where alice.join_int_0 = bob.join_int_0;",
      "mysql_query": "select alice.plain_int_0 in (100, 12.3, 10) as res from alice.tbl_0 as alice, bob.tbl_0 as bob where alice.join_int_0 = bob.join_int_0;"
    },
    {
      "name": "null after join",
      "query": "select bob.plain_int_0 is not null as c1, ifnull(bob.plain_string_0, 'null_str') as c2, coalesce(bob.plain_float_0, bob.plain_float_1, 1.0) as c3 from alice_tbl_0 as alice left join bob_tbl_0 as bob on alice.join_int_0 = bob.join_int_0;",
      "mysql_query": "select bob.plain_int_0 is not null as c1, ifnull(bob.plain_string_0, 'null_str') as c2, coalesce(bob.plain_float_0, bob.plain_float_1, 1.0) as c3 from alice.tbl_0 as alice left join bob.tbl_0 as bob on alice.join_int_0 = bob.join_int_0;"
    },
    {
      "name": "compare(less) before join",
      "query": "select alice.plain_int_0 from alice_tbl_0 as alice join bob_tbl_0 as bob on alice.join_int_0 = bob.join_int_0 where alice.compare_int_0 < bob.compare_int_1 and alice.compare_float_0 < bob.compare_int_1 and alice.compare_float_0 < bob.compare_float_1 and alice.compare_datetime_0 < bob.compare_datetime_0 and alice.compare_timestamp_0 < bob.compare_timestamp_0;",
      "mysql_query": "select alice.plain_int_0 from alice.tbl_0 as alice join bob.tbl_0 as bob on alice.join_int_0 = bob.join_int_0 where alice.compare_int_0 < bob.compare_int_1 and alice.compare_float_0 < bob.compare_int_1 and alice.compare_float_0 < bob.compare_float_1 and alice.compare_datetime_0 < bob.compare_datetime_0 and alice.compare_timestamp_0 < bob.compare_timestamp_0;"
    },
    {
      "name": "compare(greater) before join",
      "query": "select alice.plain_int_0 from alice_tbl_0 as alice join bob_tbl_0 as bob on alice.join_int_0 = bob.join_int_0 where alice.compare_int_1 > bob.compare_int_0 and alice.compare_float_1 > bob.compare_int_0 and alice.compare_float_1 > bob.compare_float_0 and alice.compare_datetime_0 > bob.compare_datetime_0 and alice.compare_timestamp_0 > bob.compare_timestamp_0;",
      "mysql_query": "select alice.plain_int_0 from alice.tbl_0 as alice join bob.tbl_0 as bob on alice.join_int_0 = bob.join_int_0 where alice.compare_int_1 > bob.compare_int_0 and alice.compare_float_1 > bob.compare_int_0 and alice.compare_float_1 > bob.compare_float_0 and alice.compare_datetime_0 > bob.compare_datetime_0 and alice.compare_timestamp_0 > bob.compare_timestamp_0;"
    },
    {
      "name": "compare(less or equal) before join",
      "query": "select alice.plain_int_0 from alice_tbl_0 as alice join bob_tbl_0 as bob on alice.join_int_0 = bob.join_int_0 where alice.compare_int_0 <= bob.compare_int_1 and alice.compare_float_0 <= bob.compare_int_1 and alice.compare_float_0 <= bob.compare_float_1 and alice.compare_datetime_0 <= bob.compare_datetime_0 and alice.compare_timestamp_0 <= bob.compare_timestamp_0;",
      "mysql_query": "select alice.plain_int_0 from alice.tbl_0 as alice join bob.tbl_0 as bob on alice.join_int_0 = bob.join_int_0 where alice.compare_int_0 <= bob.compare_int_1 and alice.compare_float_0 <= bob.compare_int_1 and alice.compare_float_0 <= bob.compare_float_1 and alice.compare_datetime_0 <= bob.compare_datetime_0 and alice.compare_timestamp_0 <= bob.compare_timestamp_0;"
    },
    {
      "name": "compare(greater or equal) before join",
      "query": "select alice.plain_int_0 from alice_tbl_0 as alice join bob_tbl_0 as bob on alice.join_int_0 = bob.join_int_0 where alice.compare_int_1 >= bob.compare_int_0 and alice.compare_float_1 >= bob.compare_int_0 and alice.compare_float_1 >= bob.compare_float_0 and alice.compare_datetime_0 >= bob.compare_datetime_0 and alice.compare_timestamp_0 >= bob.compare_timestamp_0;",
      "mysql_query": "select alice.plain_int_0 from alice.tbl_0 as alice join bob.tbl_0 as bob on alice.join_int_0 = bob.join_int_0 where alice.compare_int_1 >= bob.compare_int_0 and alice.compare_float_1 >= bob.compare_int_0 and alice.compare_float_1 >= bob.compare_float_0 and alice.compare_datetime_0 >= bob.compare_datetime_0 and alice.compare_timestamp_0 >= bob.compare_timestamp_0;"
    },
    {
      "name": "compare(not equal) before join",
      "query": "select alice.plain_int_0 from alice_tbl_0 as alice join bob_tbl_0 as bob on alice.join_int_0 = bob.join_int_0 where alice.compare_int_1 <> bob.compare_int_0 and alice.compare_float_1 <> bob.compare_int_0 and alice.compare_float_1 <> bob.compare_float_0 and alice.compare_datetime_0 <> bob.compare_datetime_0 and alice.compare_timestamp_0 <> bob.compare_timestamp_0;",
      "mysql_query": "select alice.plain_int_0 from alice.tbl_0 as alice join bob.tbl_0 as bob on alice.join_int_0 = bob.join_int_0 where alice.compare_int_1 <> bob.compare_int_0 and alice.compare_float_1 <> bob.compare_int_0 and alice.compare_float_1 <> bob.compare_float_0 and alice.compare_datetime_0 <> bob.compare_datetime_0 and alice.compare_timestamp_0 <> bob.compare_timestamp_0;"
    },
    {
      "name": "arithmetic(plus) before join ",
      "query": "select alice.plain_int_0 from alice_tbl_0 as alice join bob_tbl_0 as bob on alice.join_int_0 = bob.join_int_0 where alice.compare_int_0 + bob.compare_int_0 > bob.compare_int_0 and alice.compare_int_0 + bob.compare_float_0 > bob.compare_int_0 and alice.compare_float_0 + bob.compare_float_0 > bob.compare_int_0;",
      "mysql_query": "select alice.plain_int_0 from alice.tbl_0 as alice join bob.tbl_0 as bob on alice.join_int_0 = bob.join_int_0 where alice.compare_int_0 + bob.compare_int_0 > bob.compare_int_0 and alice.compare_int_0 + bob.compare_float_0 > bob.compare_int_0 and alice.compare_float_0 + bob.compare_float_0 > bob.compare_int_0;"
    },
    {
      "name": "arithmetic(subtract) before join ",
      "query": "select alice.plain_int_0 from alice_tbl_0 as alice join bob_tbl_0 as bob on alice.join_int_0 = bob.join_int_0 where alice.compare_int_0 - bob.compare_int_0 > bob.compare_int_0 or alice.compare_int_0 - bob.compare_float_0 > bob.compare_int_0 or alice.compare_float_0 - bob.compare_float_0 > bob.compare_int_0;",
      "mysql_query": "select alice.plain_int_0 from alice.tbl_0 as alice join bob.tbl_0 as bob on alice.join_int_0 = bob.join_int_0 where alice.compare_int_0 - bob.compare_int_0 > bob.compare_int_0 or alice.compare_int_0 - bob.compare_float_0 > bob.compare_int_0 or alice.compare_float_0 - bob.compare_float_0 > bob.compare_int_0;"
    },
    {
      "name": "arithmetic(multiply) before join ",
      "query": "select alice.plain_int_0 from alice_tbl_0 as alice join bob_tbl_0 as bob on alice.join_int_0 = bob.join_int_0 where alice.compare_int_0 * bob.compare_int_0 > bob.compare_int_0 and alice.compare_int_0 * bob.compare_float_0 > bob.compare_int_0 and alice.compare_float_0 * bob.compare_float_0 > bob.compare_int_0;",
      "mysql_query": "select alice.plain_int_0 from alice.tbl_0 as alice join bob.tbl_0 as bob on alice.join_int_0 = bob.join_int_0 where alice.compare_int_0 * bob.compare_int_0 > bob.compare_int_0 and alice.compare_int_0 * bob.compare_float_0 > bob.compare_int_0 and alice.compare_float_0 * bob.compare_float_0 > bob.compare_int_0;"
    },
    {
      "name": "arithmetic(divide) before join ",
      "query": "select alice.plain_int_0 from alice_tbl_0 as alice join bob_tbl_0 as bob on alice.join_int_0 = bob.join_int_0 where alice.compare_int_0 / (bob.compare_int_0 * bob.compare_int_0 + 1) > bob.compare_int_0 or alice.compare_int_0 /(bob.compare_float_0 * bob.compare_float_0 + 1) > bob.compare_int_0 or alice.compare_float_0 /(bob.compare_float_0 * bob.compare_float_0 + 1) > bob.compare_int_0;",
      "mysql_query": "select alice.plain_int_0 from alice.tbl_0 as alice join bob.tbl_0 as bob on alice.join_int_0 = bob.join_int_0 where alice.compare_int_0 / (bob.compare_int_0 * bob.compare_int_0 + 1) > bob.compare_int_0 or alice.compare_int_0 /(bob.compare_float_0 * bob.compare_float_0 + 1) > bob.compare_int_0 or alice.compare_float_0 /(bob.compare_float_0 * bob.compare_float_0 + 1) > bob.compare_int_0;"
    },
    {
      "name": "arithmetic(intdiv) before join ",
      "query": "select alice.plain_int_0 from alice_tbl_0 as alice join bob_tbl_0 as bob on alice.join_int_0 = bob.join_int_0 where alice.compare_int_0 div (bob.compare_int_0 + 200) > bob.compare_int_0;",
      "mysql_query": "select alice.plain_int_0 from alice.tbl_0 as alice join bob.tbl_0 as bob on alice.join_int_0 = bob.join_int_0 where alice.compare_int_0 div (bob.compare_int_0 + 200) > bob.compare_int_0;"
    },
    {
      "name": "null before join",
      "query": "select alice.plain_int_0 from alice_tbl_0 as alice join bob_tbl_0 as bob on alice.join_int_0 = bob.join_int_0 where alice.join_string_0 is null;",
      "mysql_query": "select alice.plain_int_0 from alice.tbl_0 as alice join bob.tbl_0 as bob on alice.join_int_0 = bob.join_int_0 where alice.join_string_0 is null;"
    },
    {
      "name": "not null before join",
      "query": "select alice.plain_int_0 from alice_tbl_0 as alice join bob_tbl_0 as bob on alice.join_int_0 = bob.join_int_0 where bob.plain_string_0 is not null;",
      "mysql_query": "select alice.plain_int_0 from alice.tbl_0 as alice join bob.tbl_0 as bob on alice.join_int_0 = bob.join_int_0 where bob.plain_string_0 is not null;"
    },
    {
      "name": "apply in before join",
      "query": "select alice.plain_int_0 from alice_tbl_0 as alice where alice.compare_int_0 in (select bob.compare_int_0 from bob_tbl_0 as bob);",
      "mysql_query": "select alice.plain_int_0 from alice.tbl_0 as alice where alice.compare_int_0 in (select bob.compare_int_0 from bob.tbl_0 as bob);"
    },
    {
      "name": "apply not in before join",
      "query": "select alice.plain_int_0 from alice_tbl_0 as alice where alice.compare_int_0 not in (select bob.compare_int_0 from bob_tbl_0 as bob);",
      "mysql_query": "select alice.plain_int_0 from alice.tbl_0 as alice where alice.compare_int_0 not in (select bob.compare_int_0 from bob.tbl_0 as bob);"
    },
    {
      "name": "in list before join",
      "query": "select alice.join_string_0 from alice_tbl_0 as alice join bob_tbl_0 as bob on alice.join_int_0 = bob.join_int_0 where alice.join_string_0 in (\"ejjepeki\", \"ma\");",
      "mysql_query": "select alice.join_string_0 from alice.tbl_0 as alice join bob.tbl_0 as bob on alice.join_int_0 = bob.join_int_0 where alice.join_string_0 in (\"ejjepeki\", \"ma\");"
    },
    {
      "name": "where(null)",
      "query": "select alice.plain_int_0 from alice_tbl_0 as alice join bob_tbl_0 as bob on alice.join_int_0 = bob.join_int_0 where alice.compare_int_0 > bob.compare_int_0;",
      "mysql_query": "select alice.plain_int_0 from alice.tbl_0 as alice join bob.tbl_0 as bob on alice.join_int_0 = bob.join_int_0 where alice.compare_int_0 > bob.compare_int_0;"
    },
    {
      "name": "compare (less) where(null)",
      "query": "select alice.compare_int_0 < bob.compare_int_0 as res0 from alice_tbl_0 as alice join bob_tbl_0 as bob on alice.join_int_0 = bob.join_int_0 where alice.compare_int_0 > bob.compare_int_0;",
      "mysql_query": "select alice.compare_int_0 < bob.compare_int_0 as res0 from alice.tbl_0 as alice join bob.tbl_0 as bob on alice.join_int_0 = bob.join_int_0 where alice.compare_int_0 > bob.compare_int_0;"
    },
    {
      "name": "compare (greater) where(null)",
      "query": "select alice.compare_int_0 > bob.compare_int_0 as res0  from alice_tbl_0 as alice join bob_tbl_0 as bob on alice.join_int_0 = bob.join_int_0 where alice.compare_int_0 > bob.compare_int_0;",
      "mysql_query": "select alice.compare_int_0 > bob.compare_int_0 as res0  from alice.tbl_0 as alice join bob.tbl_0 as bob on alice.join_int_0 = bob.join_int_0 where alice.compare_int_0 > bob.compare_int_0;"
    },
    {
      "name": "compare (less or equal) where(null)",
      "query": "select alice.compare_int_0 <= bob.compare_int_0 as res0, alice.compare_int_0 <= bob.compare_float_0 as res1, alice.compare_float_0 <= bob.compare_float_0 as res2 from alice_tbl_0 as alice join bob_tbl_0 as bob on alice.join_int_0 = bob.join_int_0 where alice.compare_int_0 > bob.compare_int_0;",
      "mysql_query": "select alice.compare_int_0 <= bob.compare_int_0 as res0, alice.compare_int_0 <= bob.compare_float_0 as res1, alice.compare_float_0 <= bob.compare_float_0 as res2 from alice.tbl_0 as alice join bob.tbl_0 as bob on alice.join_int_0 = bob.join_int_0 where alice.compare_int_0 > bob.compare_int_0;"
    },
    {
      "name": "compare (greater or equal) where(null)",
      "query": "select alice.compare_int_0 >= bob.compare_int_0 as res0, alice.compare_int_0 >= bob.compare_float_0 as res1, alice.compare_float_0 >= bob.compare_float_0 as res2 from alice_tbl_0 as alice join bob_tbl_0 as bob on alice.join_int_0 = bob.join_int_0 where alice.compare_int_0 > bob.compare_int_0;",
      "mysql_query": "select alice.compare_int_0 >= bob.compare_int_0 as res0, alice.compare_int_0 >= bob.compare_float_0 as res1, alice.compare_float_0 >= bob.compare_float_0 as res2 from alice.tbl_0 as alice join bob.tbl_0 as bob on alice.join_int_0 = bob.join_int_0 where alice.compare_int_0 > bob.compare_int_0;"
    },
    {
      "name": "compare (not equal) where(null)",
      "query": "select alice.compare_int_0 <> bob.compare_int_0 as res0, alice.compare_int_0 <> bob.compare_float_0 as res1, alice.compare_float_0 <> bob.compare_float_0 as res2 from alice_tbl_0 as alice join bob_tbl_0 as bob on alice.join_int_0 = bob.join_int_0 where alice.compare_int_0 > bob.compare_int_0;",
      "mysql_query": "select alice.compare_int_0 <> bob.compare_int_0 as res0, alice.compare_int_0 <> bob.compare_float_0 as res1, alice.compare_float_0 <> bob.compare_float_0 as res2 from alice.tbl_0 as alice join bob.tbl_0 as bob on alice.join_int_0 = bob.join_int_0 where alice.compare_int_0 > bob.compare_int_0;"
    },
    {
      "name": "arithmetic (plus) where(null)",
      "query": "select bob.plain_int_0 + alice.plain_int_0 as res0, alice.plain_int_0 + bob.plain_float_0 as res1, alice.plain_float_0 + bob.plain_float_0 as res2 from alice_tbl_0 as alice join bob_tbl_0 as bob on alice.join_int_0 = bob.join_int_0 where alice.compare_int_0 > bob.compare_int_0;",
      "mysql_query": "select bob.plain_int_0 + alice.plain_int_0 as res0, alice.plain_int_0 + bob.plain_float_0 as res1, alice.plain_float_0 + bob.plain_float_0 as res2 from alice.tbl_0 as alice join bob.tbl_0 as bob on alice.join_int_0 = bob.join_int_0 where alice.compare_int_0 > bob.compare_int_0;"
    },
    {
      "name": "arithmetic (subtract) where(null)",
      "query": "select bob.plain_int_0 - alice.plain_int_0 as res0, alice.plain_int_0 - bob.plain_float_0 as res1, alice.plain_float_0 - bob.plain_float_0 as res2 from alice_tbl_0 as alice join bob_tbl_0 as bob on alice.join_int_0 = bob.join_int_0 where alice.compare_int_0 > bob.compare_int_0;",
      "mysql_query": "select bob.plain_int_0 - alice.plain_int_0 as res0, alice.plain_int_0 - bob.plain_float_0 as res1, alice.plain_float_0 - bob.plain_float_0 as res2 from alice.tbl_0 as alice join bob.tbl_0 as bob on alice.join_int_0 = bob.join_int_0 where alice.compare_int_0 > bob.compare_int_0;"
    },
    {
      "name": "arithmetic (multiply) where(null)",
      "query": "select bob.plain_int_0 * alice.plain_int_0 as res0, alice.plain_int_0 * bob.plain_float_0 as res1, alice.plain_float_0 * bob.plain_float_0 as res2 from alice_tbl_0 as alice join bob_tbl_0 as bob on alice.join_int_0 = bob.join_int_0 where alice.compare_int_0 > bob.compare_int_0;",
      "mysql_query": "select bob.plain_int_0 * alice.plain_int_0 as res0, alice.plain_int_0 * bob.plain_float_0 as res1, alice.plain_float_0 * bob.plain_float_0 as res2 from alice.tbl_0 as alice join bob.tbl_0 as bob on alice.join_int_0 = bob.join_int_0 where alice.compare_int_0 > bob.compare_int_0;"
    },
    {
      "name": "arithmetic (divide) where(null)",
      "query": "select bob.plain_int_0 / (alice.plain_int_0 * alice.plain_int_0 + 1) as res0, alice.plain_int_0 / (bob.plain_float_0 * bob.plain_float_0 + 1) as res1, alice.plain_float_0 / (bob.plain_float_0 * bob.plain_float_0 + 1) as res2 from alice_tbl_0 as alice join bob_tbl_0 as bob on alice.join_int_0 = bob.join_int_0 where alice.compare_int_0 > bob.compare_int_0;",
      "mysql_query": "select bob.plain_int_0 / (alice.plain_int_0 * alice.plain_int_0 + 1) as res0, alice.plain_int_0 / (bob.plain_float_0 * bob.plain_float_0 + 1) as res1, alice.plain_float_0 / (bob.plain_float_0 * bob.plain_float_0 + 1) as res2 from alice.tbl_0 as alice join bob.tbl_0 as bob on alice.join_int_0 = bob.join_int_0 where alice.compare_int_0 > bob.compare_int_0;"
    },
    {
      "name": "logic where(null)",
      "query": "select alice.plain_int_0 as res0, alice.plain_int_0 > bob.plain_int_0 and alice.plain_int_0 >= bob.plain_int_0 as and_result, (alice.plain_int_0 <= bob.plain_int_0) or (alice.plain_int_0 <> bob.plain_int_0) as or_result from alice_tbl_0 as alice join bob_tbl_0 as bob on alice.join_int_0 = bob.join_int_0 where alice.compare_int_0 > bob.compare_int_0;",
      "mysql_query": "select alice.plain_int_0 as res0, alice.plain_int_0 > bob.plain_int_0 and alice.plain_int_0 >= bob.plain_int_0 as and_result, (alice.plain_int_0 <= bob.plain_int_0) or (alice.plain_int_0 <> bob.plain_int_0) as or_result from alice.tbl_0 as alice join bob.tbl_0 as bob on alice.join_int_0 = bob.join_int_0 where alice.compare_int_0 > bob.compare_int_0;"
    },
    {
      "name": "in where(null)",
      "query": "select alice.compare_int_0 in (select compare_int_0 from bob_tbl_0) as in_column from alice_tbl_0 as alice where alice.compare_int_0 > 1000;",
      "mysql_query": "select alice.compare_int_0 in (select compare_int_0 from bob.tbl_0) as in_column from alice.tbl_0 as alice where alice.compare_int_0 > 1000;"
    },
    {
      "name": "not in where(null)",
      "query": "select alice.compare_int_0 not in (select compare_int_0 from bob_tbl_0) as not_in_column from alice_tbl_0 as alice where alice.compare_int_0 > 1000;",
      "mysql_query": "select alice.compare_int_0 not in (select compare_int_0 from bob.tbl_0) as not_in_column from alice.tbl_0 as alice where alice.compare_int_0 > 1000;"
    },
    {
      "name": "agg with group by(long), private group by",
      "query": "select ta.groupby_int_0, sum(ta.aggregate_int_0) as b, max(ta.aggregate_int_0) as a, min(ta.aggregate_int_0) as d from alice_tbl_0 as ta join bob_tbl_0 as tb on ta.plain_int_0 = tb.plain_int_0 group by ta.groupby_int_0",
      "mysql_query": "select ta.groupby_int_0, sum(ta.aggregate_int_0) as b, max(ta.aggregate_int_0) as a, min(ta.aggregate_int_0) as d from alice.tbl_0 as ta join bob.tbl_0 as tb on ta.plain_int_0 = tb.plain_int_0 group by ta.groupby_int_0 having count(*) >= 4"
    },
    {
      "name": "agg with group by(float), private group by",
      "query": "select ta.groupby_int_0, sum(ta.aggregate_float_0) as b, max(ta.aggregate_float_0 + ta.aggregate_float_0) as a, min(ta.aggregate_float_0) as d from alice_tbl_0 as ta join bob_tbl_0 as tb on ta.plain_int_0 = tb.plain_int_0 group by ta.groupby_int_0",
      "mysql_query": "select ta.groupby_int_0, sum(ta.aggregate_float_0) as b, max(ta.aggregate_float_0 + ta.aggregate_float_0) as a, min(ta.aggregate_float_0) as d from alice.tbl_0 as ta join bob.tbl_0 as tb on ta.plain_int_0 = tb.plain_int_0 group by ta.groupby_int_0 having count(*) >= 4"
    },
    {
      "name": "agg with group by(string), private group by",
      "query": "select ta.groupby_string_0, count(*) as c, count(distinct ta.aggregate_int_0) as cd, sum(ta.aggregate_int_0) as sum, min(ta.aggregate_int_0) as min, max(ta.aggregate_int_0) as max, avg(ta.aggregate_int_0) as avg from alice_tbl_0 as ta join bob_tbl_0 as tb on ta.plain_int_0 = tb.plain_int_0 group by ta.groupby_string_0",
      "mysql_query": "select ta.groupby_string_0, count(*) as c, count(distinct ta.aggregate_int_0) as cd, sum(ta.aggregate_int_0) as sum, min(ta.aggregate_int_0) as min, max(ta.aggregate_int_0) as max, avg(ta.aggregate_int_0) as avg from alice.tbl_0 as ta join bob.tbl_0 as tb on ta.plain_int_0 = tb.plain_int_0 group by ta.groupby_string_0 having count(*) >= 4"
    },
    {
      "name": "agg with group by(datetime), private group by",
      "query": "select ta.groupby_datetime_0, count(*) as c, count(distinct ta.aggregate_int_0) as cd, sum(ta.aggregate_int_0) as sum, min(ta.aggregate_int_0) as min, max(ta.aggregate_int_0) as max, avg(ta.aggregate_int_0) as avg from alice_tbl_0 as ta join bob_tbl_0 as tb on ta.plain_int_0 = tb.plain_int_0 group by ta.groupby_datetime_0",
      "mysql_query": "select ta.groupby_datetime_0, count(*) as c, count(distinct ta.aggregate_int_0) as cd, sum(ta.aggregate_int_0) as sum, min(ta.aggregate_int_0) as min, max(ta.aggregate_int_0) as max, avg(ta.aggregate_int_0) as avg from alice.tbl_0 as ta join bob.tbl_0 as tb on ta.plain_int_0 = tb.plain_int_0 group by ta.groupby_datetime_0 having count(*) >= 4"
    },
    {
      "name": "agg with group by(string2), oblivious group by",
      "query": "select ta.groupby_string_0,tb.groupby_string_0, count(*) as c, count(distinct ta.aggregate_int_0) as cd, sum(ta.aggregate_int_0) as sum, min(ta.aggregate_int_0) as min, max(ta.aggregate_int_0) as max, avg(ta.aggregate_int_0) as avg from alice_tbl_0 as ta join bob_tbl_0 as tb on ta.plain_int_0 = tb.plain_int_0 group by ta.groupby_string_0,tb.groupby_string_0",
      "mysql_query": "select ta.groupby_string_0,tb.groupby_string_0, count(*) as c, count(distinct ta.aggregate_int_0) as cd, sum(ta.aggregate_int_0) as sum, min(ta.aggregate_int_0) as min, max(ta.aggregate_int_0) as max, avg(ta.aggregate_int_0) as avg from alice.tbl_0 as ta join bob.tbl_0 as tb on ta.plain_int_0 = tb.plain_int_0 group by ta.groupby_string_0,tb.groupby_string_0 having count(*) >= 4"
    },
    {
      "name": "key merge, oblivious group by",
      "query": "select ta.groupby_int_0, ta.groupby_string_0, tb.groupby_string_0 as tbs, count(*) as c, count(distinct ta.aggregate_int_0) as cd, sum(ta.aggregate_int_0) as sum, min(ta.aggregate_int_0) as min, max(ta.aggregate_int_0) as max, avg(ta.aggregate_int_0) as avg  from alice_tbl_0 as ta join bob_tbl_0 as tb on ta.plain_int_0 = tb.plain_int_0 group by ta.groupby_int_0, ta.groupby_string_0, tb.groupby_string_0;",
      "mysql_query": "select ta.groupby_int_0, ta.groupby_string_0, tb.groupby_string_0 as tbs, count(*) as c, count(distinct ta.aggregate_int_0) as cd, sum(ta.aggregate_int_0) as sum, min(ta.aggregate_int_0) as min, max(ta.aggregate_int_0) as max, avg(ta.aggregate_int_0) as avg from alice.tbl_0 as ta join bob.tbl_0 as tb on ta.plain_int_0 = tb.plain_int_0 group by ta.groupby_int_0, ta.groupby_string_0, tb.groupby_string_0 having count(*) >= 4"
    },
    {
      "name": "he group by",
      "query": "select ta.groupby_string_0, sum(tb.aggregate_int_0) as sl, sum(tb.aggregate_float_0) as sf, sum(ta.compare_int_0 > tb.compare_int_0) as sc, count(tb.encrypt_int_0) as c from alice_tbl_0 as ta join bob_tbl_0 as tb on ta.join_int_0 = tb.join_int_0 group by ta.groupby_string_0",
      "mysql_query": "select ta.groupby_string_0, sum(tb.aggregate_int_0) as sl, sum(tb.aggregate_float_0) as sf, sum(ta.compare_int_0 > tb.compare_int_0) as sc, count(tb.encrypt_int_0) as c from alice.tbl_0 as ta join bob.tbl_0 as tb on ta.join_int_0 = tb.join_int_0 group by ta.groupby_string_0 having count(*) >= 4;"
    },
    {
      "name": "select plain data from another party",
      "query": "select plain_int_0, plain_string_0, plain_float_0, plain_datetime_0, plain_timestamp_0 from bob_tbl_0",
      "mysql_query": "select plain_int_0, plain_string_0, plain_float_0, plain_datetime_0, plain_timestamp_0 from bob.tbl_0"
    },
    {
      "name": "union all tests",
      "query": "select ta.plain_int_0 from alice_tbl_0 as ta union all select tb.plain_int_0 from bob_tbl_0 as tb",
      "mysql_query": "select ta.plain_int_0 from alice.tbl_0 as ta union all select tb.plain_int_0 from bob.tbl_0 as tb"
    },
    {
      "name": "cast(secret) after union",
      "query": "select cast(u.plain_int_0 as decimal) as fd from  (select ta.plain_int_0 from alice_tbl_0 as ta union all select tb.plain_int_0 from bob_tbl_0 as tb) as u",
      "mysql_query": "select cast(u.plain_int_0 as decimal) as fd from  (select ta.plain_int_0 from  alice.tbl_0 as ta union all select tb.plain_int_0 from bob.tbl_0 as tb) as u;"
    },
    {
      "name": "union tests",
      "query": "select ta.plain_int_0 from alice_tbl_0 as ta union select tb.plain_int_0 from bob_tbl_0 as tb",
      "mysql_query": "select ta.plain_int_0 from alice.tbl_0 as ta union select tb.plain_int_0 from bob.tbl_0 as tb"
    },
    {
      "name": "distinct tests",
      "query": "select distinct plain_int_0 from (select ta.plain_int_0 from alice_tbl_0 as ta union all select tb.plain_int_0 from bob_tbl_0 as tb) as u",
      "mysql_query": "select distinct plain_int_0 from (select ta.plain_int_0 from alice.tbl_0 as ta union all select tb.plain_int_0 from bob.tbl_0 as tb) as u"
    },
    {
      "name": "agg func after union all tests",
      "query": "select count(*) as cc, max(aggregate_int_0) as mm from (select aggregate_int_0, groupby_int_0 from alice_tbl_0 union all select aggregate_int_0, groupby_int_0 from bob_tbl_1) as u",
      "mysql_query": "select count(*) as cc, max(aggregate_int_0) as mm from (select aggregate_int_0, groupby_int_0 from alice.tbl_0 union all select aggregate_int_0, groupby_int_0 from bob.tbl_1) as u having count(*) >= 4"
    },
    {
      "name": "group by/agg after union all tests",
      "query": "select count(*) as cc, max(groupby_int_0) as mm from (select aggregate_int_0, groupby_int_0 from alice_tbl_0 union all select aggregate_int_0, groupby_int_0 from bob_tbl_1) as u group by u.groupby_int_0",
      "mysql_query": "select count(*) as cc, max(groupby_int_0) as mm from (select aggregate_int_0, groupby_int_0 from alice.tbl_0 union all select aggregate_int_0, groupby_int_0 from bob.tbl_1) as u group by u.groupby_int_0 having count(*) >= 4"
    },
    {
      "name": "if after join",
      "query": "select if(ta.plain_int_0, tb.plain_int_0, ta.plain_int_0) as res from alice_tbl_0 as ta join bob_tbl_0 as tb on ta.join_int_0 = tb.join_int_0",
      "mysql_query": "select if(ta.plain_int_0, tb.plain_int_0, ta.plain_int_0) as res from alice.tbl_0 as ta join bob.tbl_0 as tb on ta.join_int_0 = tb.join_int_0"
    },
    {
      "name": "if (compare) after join",
      "query": "select if(ta.compare_int_0 > tb.compare_int_0, ta.plain_int_0, tb.plain_int_0) as res from alice_tbl_0 as ta join bob_tbl_0 as tb on ta.join_int_0 = tb.join_int_0",
      "mysql_query": "select if(ta.compare_int_0 > tb.compare_int_0, ta.plain_int_0, tb.plain_int_0) as res from alice.tbl_0 as ta join bob.tbl_0 as tb on ta.join_int_0 = tb.join_int_0"
    },
    {
      "name": "case when after join",
      "query": "select case when alice.compare_int_0 > bob.compare_int_0 then alice.plain_int_0 else bob.plain_int_0 end as case_when1, case when alice.compare_int_0 then 1 else 0 end as case_when2 from alice_tbl_0 as alice join bob_tbl_0 as bob on alice.join_int_0 = bob.join_int_0",
      "mysql_query": "select case when alice.compare_int_0 > bob.compare_int_0 then alice.plain_int_0 else bob.plain_int_0 end as case_when1, case when alice.compare_int_0 then 1 else 0 end as case_when2 from alice.tbl_0 as alice join bob.tbl_0 as bob on alice.join_int_0 = bob.join_int_0;"
    },
    {
      "name": "case when(multi condition) after join",
      "query": "select case when alice.compare_int_0 > bob.compare_int_0 then alice.plain_int_0 when alice.plain_int_0 > 50 then bob.plain_int_0 when alice.plain_int_0 then 1 else 0 end as res1 from alice_tbl_0 as alice join bob_tbl_0 as bob on alice.join_int_0 = bob.join_int_0",
      "mysql_query": "select case when alice.compare_int_0 > bob.compare_int_0 then alice.plain_int_0 when alice.plain_int_0 > 50 then bob.plain_int_0 when alice.plain_int_0 then 1 else 0 end as res1 from alice.tbl_0 as alice join bob.tbl_0 as bob on alice.join_int_0 = bob.join_int_0;"
    },
    {
      "name": "date func (now, curdate)",
      "query": "select alice.plain_datetime_0 < now() as res1, alice.plain_datetime_0 < curdate() as res2 from alice_tbl_0 as alice join bob_tbl_0 as bob on alice.join_datetime_0 = bob.join_datetime_0;",
      "mysql_query": "select alice.plain_datetime_0 < now() as res1, alice.plain_datetime_0 < curdate() as res2 from alice.tbl_0 as alice join bob.tbl_0 as bob on alice.join_datetime_0 = bob.join_datetime_0;"
    },
    {
      "name": "date func (adddate, subdate)",
      "query": "select adddate(alice.plain_datetime_0, interval 10 day) as res1, adddate(bob.plain_datetime_0, interval 10 day) as res2, subdate(alice.plain_datetime_0, interval 10 day) as res3, subdate(bob.plain_datetime_0, interval 10 day) as res4 from alice_tbl_0 as alice join bob_tbl_0 as bob on alice.join_datetime_0 = bob.join_datetime_0;",
      "mysql_query": "select adddate(alice.plain_datetime_0, interval 10 day) as res1, adddate(bob.plain_datetime_0, interval 10 day) as res2, subdate(alice.plain_datetime_0, interval 10 day) as res3, subdate(bob.plain_datetime_0, interval 10 day) as res4 from alice.tbl_0 as alice join bob.tbl_0 as bob on alice.join_datetime_0 = bob.join_datetime_0;"
    },
    {
      "name": "date func (datediff)",
      "query": "select datediff(alice.plain_datetime_0, bob.plain_datetime_1) as res1 from alice_tbl_0 as alice join bob_tbl_0 as bob on alice.join_datetime_0 = bob.join_datetime_0;",
      "mysql_query": "select datediff(alice.plain_datetime_0, bob.plain_datetime_1) as res1 from alice.tbl_0 as alice join bob.tbl_0 as bob on alice.join_datetime_0 = bob.join_datetime_0;"
    },
    {
      "name": "negative constant",
      "query": "select if(ta.plain_float_0, -1.0, -ta.plain_float_0) as res from alice_tbl_0 as ta join bob_tbl_0 as tb on ta.join_int_0 = tb.join_int_0;",
      "mysql_query": "select if(ta.plain_float_0, -1.0, -ta.plain_float_0) as res from alice.tbl_0 as ta join bob.tbl_0 as tb on ta.join_int_0 = tb.join_int_0;"
    },
    {
      "name": "arrow func (upper, lower, substring, trim, concat)",
      "query": "select upper(ta.plain_string_0) as up, lower(ta.plain_string_0) as lo, substring(ta.plain_string_0, 2, 3) as sl, trim(ta.plain_string_0) as tr, concat(ta.plain_string_0, ta.join_string_0) as co from alice_tbl_0 as ta join bob_tbl_0 as tb on ta.join_int_0 = tb.join_int_0;",
      "mysql_query": "select upper(ta.plain_string_0) as up, lower(ta.plain_string_0) as lo, substring(ta.plain_string_0, 2, 3) as sl, trim(ta.plain_string_0) as tr, concat(ta.plain_string_0, ta.join_string_0) as co from alice.tbl_0 as ta join bob.tbl_0 as tb on ta.join_int_0 = tb.join_int_0;"
    }
  ]
}<|MERGE_RESOLUTION|>--- conflicted
+++ resolved
@@ -1,7 +1,6 @@
 {
   "queries": [
     {
-<<<<<<< HEAD
       "name": "rank & row_number(secret)",
       "query": "select ta.rank_int_0, rank() over (partition by ta.rank_int_0 order by tb.rank_float_0, tb.rank_float_1) as rank_num, row_number() over (partition by ta.rank_int_0 order by tb.rank_float_0, tb.rank_float_1) as row_number_num from alice_tbl_0 as ta join bob_tbl_0 as tb on ta.join_int_0 = tb.join_int_0",
       "mysql_query": "select ta.rank_int_0, rank() over (partition by ta.rank_int_0 order by tb.rank_float_0, tb.rank_float_1) as rank_num, row_number() over (partition by ta.rank_int_0 order by tb.rank_float_0, tb.rank_float_1) as row_number_num from alice.tbl_0 as ta join bob.tbl_0 as tb on ta.join_int_0 = tb.join_int_0"
@@ -13,13 +12,8 @@
     },
     {
       "name": "row_number and rank(private)",
-      "query": "select ta.plain_int_0, rank() over (partition by ta.join_int_1, ta.plain_int_0 order by ta.plain_float_0 desc, ta.plain_float_1 asc) as num, row_number() over (partition by ta.join_int_0, ta.plain_int_0 order by ta.plain_float_0 desc, ta.plain_float_1 asc) as num from alice_tbl_0 as ta join bob_tbl_0 as tb on ta.join_int_0 = tb.join_int_0;",
-      "mysql_query": "select ta.plain_int_0, rank() over (partition by ta.join_int_1, ta.plain_int_0 order by ta.plain_float_0 desc, ta.plain_float_1 asc) as num, row_number() over (partition by ta.join_int_0, ta.plain_int_0 order by ta.plain_float_0 desc, ta.plain_float_1 asc) as num from alice.tbl_0 as ta join bob.tbl_0 as tb on ta.join_int_0 = tb.join_int_0;"
-=======
-      "name": "row_number and rank(private)",
       "query": "select ta.plain_int_0, rank() over (partition by ta.join_int_1, ta.plain_int_0 order by ta.plain_float_0 desc, ta.plain_float_1 asc) as rank_num, row_number() over (partition by ta.join_int_0, ta.plain_int_0 order by ta.plain_float_0 desc, ta.plain_float_1 asc) as row_number_num from alice_tbl_0 as ta join bob_tbl_0 as tb on ta.join_int_0 = tb.join_int_0;",
       "mysql_query": "select ta.plain_int_0, rank() over (partition by ta.join_int_1, ta.plain_int_0 order by ta.plain_float_0 desc, ta.plain_float_1 asc) as rank_num, row_number() over (partition by ta.join_int_0, ta.plain_int_0 order by ta.plain_float_0 desc, ta.plain_float_1 asc) as row_number_num from alice.tbl_0 as ta join bob.tbl_0 as tb on ta.join_int_0 = tb.join_int_0;"
->>>>>>> cdb63f8d
     },
     {
       "name": "rank(private)",
