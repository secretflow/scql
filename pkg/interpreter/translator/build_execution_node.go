// Copyright 2023 Ant Group Co., Ltd.
//
// Licensed under the Apache License, Version 2.0 (the "License");
// you may not use this file except in compliance with the License.
// You may obtain a copy of the License at
//
//   http://www.apache.org/licenses/LICENSE-2.0
//
// Unless required by applicable law or agreed to in writing, software
// distributed under the License is distributed on an "AS IS" BASIS,
// WITHOUT WARRANTIES OR CONDITIONS OF ANY KIND, either express or implied.
// See the License for the specific language governing permissions and
// limitations under the License.

package translator

import (
	"fmt"
	"strconv"

	"github.com/secretflow/scql/pkg/expression"
	"github.com/secretflow/scql/pkg/expression/aggregation"
	"github.com/secretflow/scql/pkg/interpreter/ccl"
	"github.com/secretflow/scql/pkg/interpreter/graph"
	"github.com/secretflow/scql/pkg/interpreter/operator"
	"github.com/secretflow/scql/pkg/parser/ast"
	"github.com/secretflow/scql/pkg/parser/mysql"
	"github.com/secretflow/scql/pkg/parser/types"
	"github.com/secretflow/scql/pkg/planner/core"
	proto "github.com/secretflow/scql/pkg/proto-gen/scql"
	"github.com/secretflow/scql/pkg/status"
	"github.com/secretflow/scql/pkg/util/sliceutil"
)

var JoinTypeLpToEp = map[core.JoinType]int{
	core.InnerJoin:      graph.InnerJoin,
	core.LeftOuterJoin:  graph.LeftOuterJoin,
	core.RightOuterJoin: graph.RightOuterJoin,
}

func (t *translator) buildApply(ln *ApplyNode) (err error) {
	apply, ok := ln.lp.(*core.LogicalApply)
	if !ok {
		return fmt.Errorf("buildApply: ApplyNode contains invalid LogicalPlan type %T", ln.lp)
	}
	if len(ln.Children()) != 2 {
		return fmt.Errorf("buildApply: unexpected number of children %v != 2", len(ln.children))
	}

	// no conditions on both sides, build as cross join
	if len(apply.OtherConditions) == 0 && len(apply.EqualConditions) == 0 && len(apply.RightConditions) == 0 && len(apply.LeftConditions) == 0 {
		resultIdToTensor, err := t.buildCrossJoin(ln.Children()[0], ln.Children()[1])
		if err != nil {
			return err
		}
		err = setResultTable(ln, resultIdToTensor)
		return err
	}

	if len(apply.OtherConditions)+len(apply.EqualConditions) != 1 || len(apply.RightConditions) != 0 || len(apply.LeftConditions) != 0 {
		return fmt.Errorf("buildApply: doesn't support condition other:%s, equal:%s,  right condition (%s), left condition (%s)",
			apply.OtherConditions, apply.EqualConditions, apply.RightConditions, apply.LeftConditions)
	}

	childIdToTensor := map[int64]*graph.Tensor{}
	for _, child := range ln.Children() {
		for i, c := range child.Schema().Columns {
			childIdToTensor[c.UniqueID] = child.ResultTable()[i]
		}
	}

	colIdToTensor := map[int64]*graph.Tensor{}
	for _, c := range apply.Schema().Columns {
		colIdToTensor[c.UniqueID] = childIdToTensor[c.UniqueID]
	}
	defer func() {
		if err != nil {
			return
		}
		err = setResultTable(ln, colIdToTensor)
	}()
	var sFunc *expression.ScalarFunction
	if len(apply.OtherConditions) > 0 {
		conditions := apply.OtherConditions
		sFunc, ok = conditions[0].(*expression.ScalarFunction)
		if !ok {
			return fmt.Errorf("buildApply: type assertion failed")
		}
	}
	if len(apply.EqualConditions) > 0 {
		conditions := apply.EqualConditions
		sFunc = conditions[0]
	}
	if sFunc.FuncName.L != ast.EQ || len(sFunc.GetArgs()) != 2 {
		return fmt.Errorf("buildApply: type assertion failed")
	}

	leftKeyT, err := t.buildExpression(sFunc.GetArgs()[0], childIdToTensor, true, ln)
	if err != nil {
		return err
	}
	rightKeyT, err := t.buildExpression(sFunc.GetArgs()[1], childIdToTensor, true, ln)
	if err != nil {
		return err
	}
	var filterT *graph.Tensor
	if t.CompileOpts.Batched {
		leftTs := ln.Children()[0].ResultTable()
		rightTs := ln.Children()[1].ResultTable()
		var parties []string
		var leftKeyTs, rightKeyTs []*graph.Tensor
		parties = append(parties, leftKeyT.OwnerPartyCode)
		parties = append(parties, rightKeyT.OwnerPartyCode)
		leftKeyTs, leftTs, err = t.addBucketNode([]*graph.Tensor{leftKeyT}, leftTs, parties)
		if err != nil {
			return err
		}
		rightKeyTs, _, err = t.addBucketNode([]*graph.Tensor{rightKeyT}, rightTs, parties)
		if err != nil {
			return err
		}
		leftKeyT = leftKeyTs[0]
		rightKeyT = rightKeyTs[0]
		for i, c := range ln.Children()[0].Schema().Columns {
			// replace not add new
			if _, ok := colIdToTensor[c.UniqueID]; !ok {
				continue
			}
			colIdToTensor[c.UniqueID] = leftTs[i]
		}
	}
	filterT, err = t.addInNode(sFunc, leftKeyT, rightKeyT)
	if err != nil {
		return err
	}
	// get result party list of IN-op result tensor
	reverseFilter := func(filter *graph.Tensor) (*graph.Tensor, error) {
		partyList := t.enginesInfo.GetParties()
		if filter.Status() == proto.TensorStatus_TENSORSTATUS_PRIVATE {
			partyList = []string{filter.OwnerPartyCode}
		}
		return t.ep.AddNotNode("not", filterT, partyList)
	}

	selectIn := func(reversed bool) (err error) {
		var filter *graph.Tensor
		if reversed {
			filter, err = reverseFilter(filterT)
			if err != nil {
				return
			}
		} else {
			filter = filterT
		}
		cs := ln.Schema().Columns
		colIdToTensor[cs[len(cs)-1].UniqueID] = filter
		return nil
	}

	whereIn := func(reversed bool) (err error) {
		var filter *graph.Tensor
		if reversed {
			filter, err = reverseFilter(filterT)
			if err != nil {
				return
			}
		} else {
			filter = filterT
		}
		outs, err := t.addFilterNode(filter, colIdToTensor)
		if err != nil {
			return err
		}
		for _, c := range ln.Children()[0].Schema().Columns {
			colIdToTensor[c.UniqueID] = outs[c.UniqueID]
		}
		return nil
	}

	switch apply.JoinType {
	case core.AntiLeftOuterSemiJoin: // SELECT ta.id NOT IN (select tb.id from tb) as f from ta
		return selectIn(true)
	case core.LeftOuterSemiJoin: // SELECT ta.id IN (select tb.id from tb) as f from ta
		return selectIn(false)
	case core.AntiSemiJoin: // select ta.id, ta.x1 from ta WHERE ta.id NOT IN (select tb.id from tb)
		return whereIn(true)
	case core.SemiJoin: // select ta.id, ta.x1 from ta WHERE ta.id IN (select tb.id from tb)
		return whereIn(false)
	default:
		return fmt.Errorf("buildApply: invalid join type %s", apply.JoinType)
	}
}

func (t *translator) buildJoin(ln *JoinNode) (err error) {
	join, ok := ln.lp.(*core.LogicalJoin)
	if !ok {
		return fmt.Errorf("assert failed while translator buildJoin, expected: core.LogicalJoin, actual: %T", ln.lp)
	}
	if len(ln.Children()) != 2 {
		return fmt.Errorf("buildJoin: unexpected number of children %v != 2", len(ln.children))
	}
	if _, ok := JoinTypeLpToEp[join.JoinType]; !ok {
		return status.Wrap(proto.Code_NOT_SUPPORTED, fmt.Errorf("buildJoin doesn't support join type %s", join.JoinType))
	}

	if len(join.OtherConditions) != 0 || len(join.RightConditions) != 0 || len(join.LeftConditions) != 0 {
		return status.Wrap(proto.Code_NOT_SUPPORTED, fmt.Errorf("buildJoin doesn't support other condition (%+v), right condition (%+v), left condition (%+v)", join.OtherConditions, join.RightConditions, join.LeftConditions))
	}

	if len(join.EqualConditions) > 0 {
		return t.buildEQJoin(ln)
	}

	resultIdToTensor, err := t.buildCrossJoin(ln.Children()[0], ln.Children()[1])
	if err != nil {
		return err
	}
	err = setResultTable(ln, resultIdToTensor)
	return err
}

func (t *translator) buildEQJoin(ln *JoinNode) (err error) {
	join, ok := ln.lp.(*core.LogicalJoin)
	if !ok {
		return fmt.Errorf("assert failed while translator buildEQJoin, expected: core.LogicalJoin, actual: %T", ln.lp)
	}
	left, right := ln.Children()[0], ln.Children()[1]

	// step 1: collect join keys and payloads
	var leftKeyTs = []*graph.Tensor{}
	var rightKeyTs = []*graph.Tensor{}
	hasSharedKey := false
	for _, equalCondition := range join.EqualConditions {
		cols, err := extractEQColumns(equalCondition)
		if err != nil {
			return fmt.Errorf("buildEQJoin: %v", err)
		}
		leftIndexCol, rightIndexCol := cols[0], cols[1]
		leftT, err := left.FindTensorByColumnId(leftIndexCol.UniqueID)
		if err != nil {
			return fmt.Errorf("buildEQJoin: %v", err)
		}
		leftKeyTs = append(leftKeyTs, leftT)
		rightT, err := right.FindTensorByColumnId(rightIndexCol.UniqueID)
		if err != nil {
			return fmt.Errorf("buildEQJoin: %v", err)
		}
		rightKeyTs = append(rightKeyTs, rightT)

		if leftT.Status() != proto.TensorStatus_TENSORSTATUS_PRIVATE || rightT.Status() != proto.TensorStatus_TENSORSTATUS_PRIVATE {
			hasSharedKey = true
		}
	}
	leftUsed := core.GetUsedList(join.Schema().Columns, left.Schema())
	rightUsed := core.GetUsedList(join.Schema().Columns, right.Schema())
	leftTs := sliceutil.Take(left.ResultTable(), leftUsed)
	rightTs := sliceutil.Take(right.ResultTable(), rightUsed)
	if hasSharedKey {
		return t.buildSecretEQJoin(ln, leftKeyTs, rightKeyTs, leftTs, rightTs, sliceutil.Take(left.Schema().Columns, leftUsed), sliceutil.Take(right.Schema().Columns, rightUsed))
	}

	// step 2: build join index with psi join
	var parties []string
	for i, leftKey := range leftKeyTs {
		leftParty := leftKey.OwnerPartyCode
		rightParty := rightKeyTs[i].OwnerPartyCode
		// TODO(xiaoyuan) support local join
		if leftParty == rightParty {
			return fmt.Errorf("buildEQJoin: invalid [leftParty, rightParty] = [%v, %v]", leftParty, rightParty)
		}
		if i == 0 {
			parties = append(parties, leftParty, rightParty)
		} else {
			if leftParty != parties[0] || rightParty != parties[1] {
				return fmt.Errorf("buildEQJoin: Error current [leftParty, rightParty] not equal pre [leftParty, rightParty] =  [%v, %v] not equal [%v, %v]", leftParty, rightParty, parties[0], parties[1])
			}
		}
	}

	if t.CompileOpts.Batched {
		leftKeyTs, leftTs, err = t.addBucketNode(leftKeyTs, leftTs, parties)
		if err != nil {
			return err
		}
		rightKeyTs, rightTs, err = t.addBucketNode(rightKeyTs, rightTs, parties)
		if err != nil {
			return err
		}
	}
	joinArgs := graph.JoinNodeArgs{
		HasLeftResult:  len(leftTs) > 0,
		HasRightResult: len(rightTs) > 0,
		PartyCodes:     parties,
		JoinType:       JoinTypeLpToEp[join.JoinType],
		PsiAlg:         t.CompileOpts.GetOptimizerHints().GetPsiAlgorithmType(),
	}
	// for ub psi, we think both parties get result by default
	joinArgs.HasLeftResult = joinArgs.HasLeftResult || joinArgs.PsiAlg == proto.PsiAlgorithmType_OPRF || join.JoinType == core.LeftOuterJoin
	joinArgs.HasRightResult = joinArgs.HasRightResult || joinArgs.PsiAlg == proto.PsiAlgorithmType_OPRF || join.JoinType == core.RightOuterJoin
	leftIndexT, rightIndexT, err := t.ep.AddJoinNode("join", leftKeyTs, rightKeyTs, &joinArgs)
	if err != nil {
		return fmt.Errorf("buildEQJoin: %v", err)
	}

	leftIndexCC, rightIndexCC := createCCLForIndexT(ln.childDataSourceParties)
	// step 3: apply join index
	// record tensor id and tensor pointer in result table
	resultIdToTensor := map[int64]*graph.Tensor{}
	defer func() {
		if err != nil {
			return
		}
		err = setResultTable(ln, resultIdToTensor)
	}()

	if len(leftTs) > 0 {
		leftParty := leftIndexT.OwnerPartyCode
		leftIndexT.CC = leftIndexCC
		leftFiltered, err := t.addFilterByIndexNode(leftIndexT, leftTs, leftParty)
		if err != nil {
			return fmt.Errorf("buildEQJoin: %v", err)
		}
		for i, c := range sliceutil.Take(left.Schema().Columns, leftUsed) {
			resultIdToTensor[c.UniqueID] = leftFiltered[i]
		}
	}
	if len(rightTs) > 0 {
		rightParty := rightIndexT.OwnerPartyCode
		rightIndexT.CC = rightIndexCC
		rightFiltered, err := t.addFilterByIndexNode(rightIndexT, rightTs, rightParty)
		if err != nil {
			return fmt.Errorf("buildEQJoin: %v", err)
		}
		for i, c := range sliceutil.Take(right.Schema().Columns, rightUsed) {
			resultIdToTensor[c.UniqueID] = rightFiltered[i]
		}
	}

	return
}

func (t *translator) buildSecretEQJoin(ln *JoinNode, leftKeyTs, rightKeyTs, leftTs, rightTs []*graph.Tensor, leftColumns, rightColumns []*expression.Column) (err error) {
	join, ok := ln.lp.(*core.LogicalJoin)
	if !ok {
		return fmt.Errorf("assert failed while translator buildSecretEQJoin, expected: core.LogicalJoin, actual: %T", ln.lp)
	}
	if join.JoinType != core.InnerJoin {
		return fmt.Errorf("buildSecretEQJoin: only support inner join, null not support in secret yet")
	}
	// convert private tensors to share
	{
		leftKeyTs, err = t.toShare(leftKeyTs)
		if err != nil {
			return err
		}
		rightKeyTs, err = t.toShare(rightKeyTs)
		if err != nil {
			return err
		}
		leftTs, err = t.toShare(leftTs)
		if err != nil {
			return err
		}
		rightTs, err = t.toShare(rightTs)
		if err != nil {
			return err
		}
	}

	leftTs, rightTs, err = t.ep.AddSecretJoinNode("secret_join", leftKeyTs, rightKeyTs, leftTs, rightTs, t.enginesInfo.GetParties())
	if err != nil {
		return fmt.Errorf("buildSecretEQJoin: %v", err)
	}

	resultIdToTensor := make(map[int64]*graph.Tensor)

	for i, c := range leftColumns {
		resultIdToTensor[c.UniqueID] = leftTs[i]
	}
	for i, c := range rightColumns {
		resultIdToTensor[c.UniqueID] = rightTs[i]
	}

	return setResultTable(ln, resultIdToTensor)
}

func (t *translator) toShare(inputs []*graph.Tensor) ([]*graph.Tensor, error) {
	var outputs []*graph.Tensor
	for _, input := range inputs {
		newT, err := t.converter.convertTo(input, &sharePlacement{partyCodes: t.enginesInfo.GetParties()})
		if err != nil {
			return nil, err
		}
		outputs = append(outputs, newT)
	}
	return outputs, nil
}

func createCCLForIndexT(childDataSourceParties [][]string) (left *ccl.CCL, right *ccl.CCL) {
	left = ccl.NewCCL()
	for _, party := range childDataSourceParties[0] {
		left.SetLevelForParty(party, ccl.Plain)
	}
	right = ccl.NewCCL()
	for _, party := range childDataSourceParties[1] {
		right.SetLevelForParty(party, ccl.Plain)
	}
	return
}

func extractResultTable(ln logicalNode, resultIdToTensor map[int64]*graph.Tensor) ([]*graph.Tensor, error) {
	rt := []*graph.Tensor{}
	for _, c := range ln.Schema().Columns {
		tensor, ok := resultIdToTensor[c.UniqueID]
		if !ok {
			return nil, fmt.Errorf("extractResultTable: unable to find columnID %v", c.UniqueID)
		}
		if ln.CCL() != nil {
			tensor.CC = ln.CCL()[c.UniqueID]
		}
		rt = append(rt, tensor)
	}
	return rt, nil
}

func setResultTable(ln logicalNode, resultIdToTensor map[int64]*graph.Tensor) error {
	rt, err := extractResultTable(ln, resultIdToTensor)
	if err != nil {
		return fmt.Errorf("setResultTable: %v", err)
	}
	return ln.SetResultTableWithDTypeCheck(rt)
}

func (t *translator) buildSelection(ln *SelectionNode) (err error) {
	selection, ok := ln.lp.(*core.LogicalSelection)
	if !ok {
		return fmt.Errorf("assert failed while translator buildSelection, expected: core.LogicalSelection, actual: %T", ln.lp)
	}
	t.AffectedByGroupThreshold = selection.AffectedByGroupThreshold

	if len(ln.Children()) != 1 {
		return fmt.Errorf("buildSelection: unexpected number of children %v != 1", len(ln.children))
	}
	child := ln.children[0]
	// record tensor id and tensor pointer
	colIdToTensor := map[int64]*graph.Tensor{}
	childIdToTensor := map[int64]*graph.Tensor{}
	// record tensor id and tensor pointer in result table
	resultIdToTensor := map[int64]*graph.Tensor{}
	for i, c := range child.Schema().Columns {
		childIdToTensor[c.UniqueID] = child.ResultTable()[i]
	}
	if len(selection.Conditions) == 0 {
		err = setResultTable(ln, childIdToTensor)
		return
	}
	for _, c := range selection.Schema().Columns {
		colIdToTensor[c.UniqueID] = childIdToTensor[c.UniqueID]
	}
	defer func() {
		if err != nil {
			return
		}
		err = setResultTable(ln, resultIdToTensor)
	}()

	// build filters
	filters := []*graph.Tensor{}
	for _, cond := range selection.Conditions {
		filter, err := t.buildExpression(cond, childIdToTensor, false, ln)
		if err != nil {
			return err
		}
		filters = append(filters, filter)
	}
	// ccl checked in build ccl
	// logical AND all filters
	filter := filters[0]
	for i := 1; i < len(filters); i++ {
		left, right := filter, filters[i]
		output, err := t.addBinaryNode("logical_and", operator.OpNameLogicalAnd, left, right)
		if err != nil {
			return err
		}
		filter = output
	}
	// private and share tensors filter have different tensor status
	shareTensors := []*graph.Tensor{}
	var shareIds []int64
	// private tensors need record it's owner party
	privateTensorsMap := make(map[string][]*graph.Tensor)
	privateIdsMap := make(map[string][]int64)
	for columnId, it := range sliceutil.SortedMap(colIdToTensor) {
		if len(filter.CC.GetVisibleParties()) == len(t.enginesInfo.GetParties()) {
			switch it.Status() {
			case proto.TensorStatus_TENSORSTATUS_SECRET:
				shareTensors = append(shareTensors, it)
				shareIds = append(shareIds, columnId)
			case proto.TensorStatus_TENSORSTATUS_PRIVATE:
				privateTensorsMap[it.OwnerPartyCode] = append(privateTensorsMap[it.OwnerPartyCode], it)
				privateIdsMap[it.OwnerPartyCode] = append(privateIdsMap[it.OwnerPartyCode], columnId)
			default:
				return fmt.Errorf("unsupported tensor status for selection node: %+v", it)
			}
		} else {
			if it.Status() == proto.TensorStatus_TENSORSTATUS_PRIVATE && filter.CC.IsVisibleFor(it.OwnerPartyCode) {
				privateTensorsMap[it.OwnerPartyCode] = append(privateTensorsMap[it.OwnerPartyCode], it)
				privateIdsMap[it.OwnerPartyCode] = append(privateIdsMap[it.OwnerPartyCode], columnId)
				continue
			}
			foundParty := false
			for _, party := range it.CC.GetVisibleParties() {
				if filter.CC.IsVisibleFor(party) {
					foundParty = true
					newT, err := t.converter.convertTo(it, &privatePlacement{partyCode: party})
					if err != nil {
						return err
					}
					privateTensorsMap[party] = append(privateTensorsMap[party], newT)
					privateIdsMap[party] = append(privateIdsMap[party], columnId)
					break
				}
			}
			if !foundParty {
				return fmt.Errorf("failed to find a party can see filter(%+v) and tensor(%+v)", filter, it)
			}
		}
	}

	if len(shareTensors) > 0 {
		// convert filter to public here, so filter must be visible to all parties
		publicFilter, err := t.converter.convertTo(filter, &publicPlacement{partyCodes: t.enginesInfo.GetParties()})
		if err != nil {
			return fmt.Errorf("buildSelection: %v", err)
		}
		// handling share tensors here
		output, err := t.ep.AddFilterNode("apply_filter", shareTensors, publicFilter, t.enginesInfo.GetParties())
		if err != nil {
			return fmt.Errorf("buildSelection: %v", err)
		}
		for i, id := range shareIds {
			resultIdToTensor[id] = output[i]
		}
	}
	// handling private tensors here
	if len(privateTensorsMap) > 0 {
		for p, ts := range sliceutil.SortedMap(privateTensorsMap) {
			newFilter, err := t.converter.convertTo(filter, &privatePlacement{partyCode: p})
			if err != nil {
				return fmt.Errorf("buildSelection: %v", err)
			}
			output, err := t.ep.AddFilterNode("apply_filter", ts, newFilter, []string{p})
			if err != nil {
				return fmt.Errorf("buildSelection: %v", err)
			}
			for i, id := range privateIdsMap[p] {
				resultIdToTensor[id] = output[i]
			}
		}
	}
	return nil
}

func (t *translator) buildProjection(ln *ProjectionNode) (err error) {
	proj, ok := ln.lp.(*core.LogicalProjection)
	if !ok {
		return fmt.Errorf("assert failed while translator buildProjection, expected: core.LogicalProjection, actual: %T", ln.lp)
	}
	if len(ln.Children()) != 1 {
		return fmt.Errorf("buildProjection: unexpected number of children %v != 1", len(ln.children))
	}

	child := ln.children[0]
	colIdToTensor := map[int64]*graph.Tensor{}
	for i, c := range child.Schema().Columns {
		colIdToTensor[c.UniqueID] = child.ResultTable()[i]
	}
	defer func() {
		if err != nil {
			return
		}
		err = setResultTable(ln, colIdToTensor)
	}()

	resultIdToTensor := map[int64]*graph.Tensor{}

	tensors := []*graph.Tensor{}
	for _, expr := range proj.Exprs {
		tensor, err := t.getTensorFromExpression(expr, colIdToTensor)
		if err != nil {
			return fmt.Errorf("buildProjection: %v", err)
		}
		tensors = append(tensors, tensor)
	}

	outputs, err := t.addBroadcastToNodeOndemand(tensors)
	if err != nil {
		return fmt.Errorf("buildProjection: %v", err)
	}

	for i := range proj.Exprs {
		cid := ln.Schema().Columns[i].UniqueID
		resultIdToTensor[cid] = outputs[i]
	}
	colIdToTensor = resultIdToTensor

	return nil
}

func (t *translator) buildAggregation(ln *AggregationNode) (err error) {
	agg, ok := ln.lp.(*core.LogicalAggregation)
	if !ok {
		return fmt.Errorf("buildAggregation: assert failed expected *core.LogicalAggregation, get %T", ln.LP())
	}
	if len(ln.Children()) != 1 {
		return fmt.Errorf("buildAggregation: failed to check number of children %v != 1", len(ln.children))
	}
	if len(agg.GroupByItems) > 0 {
		return t.buildGroupAggregation(ln)
	}
	child := ln.children[0]
	colIdToTensor := map[int64]*graph.Tensor{}
	defer func() {
		if err != nil {
			return
		}
		err = setResultTable(ln, colIdToTensor)
	}()

	// Aggregation Function
	childColIdToTensor := t.getNodeResultTensor(child)
	for i, aggFunc := range agg.AggFuncs {
		if len(aggFunc.Args) != 1 && aggFunc.Name != ast.AggPercentileDisc {
			return fmt.Errorf("buildAggregation: unsupported aggregation function %v", aggFunc)
		}
		switch aggFunc.Name {
		case ast.AggFuncSum, ast.AggFuncMax, ast.AggFuncMin, ast.AggFuncAvg:
			// check arg type
			if aggFunc.Args[0].GetType().Tp == mysql.TypeString {
				return fmt.Errorf("buildAggregation: unsupported aggregation function %v with a string type argument", aggFunc.Name)
			}
			colT, err := t.buildExpression(aggFunc.Args[0], childColIdToTensor, false, ln)
			if err != nil {
				return fmt.Errorf("buildAggregation: %v", err)
			}
			output, err := t.ep.AddReduceAggNode(aggFunc.Name, colT, map[string]*graph.Attribute{})
			if err != nil {
				return fmt.Errorf("buildAggregation: %v", err)
			}
			colIdToTensor[ln.Schema().Columns[i].UniqueID] = output
		case ast.AggFuncCount:
			// NOTE(yang.y): There are two mode for count function.
			// - The CompleteMode is the default mode in queries like `select count(*) from t`.
			//   In this mode, count function should be translated to ShapeOp.
			// - The FinalMode appears at `select count(*) from (t1 union all t2)`.
			//   The aggregation push down optimizer will rewrite the query plan to
			//   `select count_final(*) from (select count(*) from t1 union all select count(*) from t2)`.
			//   In this mode, count function be be translated to ReduceSumOp.
			// 	 If the pushed aggregation is grouped by unique key, it's no need to push it down.
			switch aggFunc.Mode {
			case aggregation.CompleteMode:
				var out *graph.Tensor
				if aggFunc.HasDistinct {
					colT, err := t.buildExpression(aggFunc.Args[0], childColIdToTensor, false, ln)
					if err != nil {
						return fmt.Errorf("buildAggregation: %v", err)
					}
					if colT.Status() == proto.TensorStatus_TENSORSTATUS_PRIVATE {
						partyCode := colT.OwnerPartyCode
						colT, err = t.addUniqueNode("unique", colT, partyCode)
						if err != nil {
							return fmt.Errorf("buildAggregation: add unique node: %v", err)
						}
						out, err = t.ep.AddReduceAggNode(ast.AggFuncCount, colT, map[string]*graph.Attribute{})
						if err != nil {
							return fmt.Errorf("buildAggregation: count: %v", err)
						}
					} else {
						// 1. sort
						keyTensor := []*graph.Tensor{colT}
						sortedDistinctCol, err := t.addSortNode("count.sort", keyTensor, keyTensor, false)
						if err != nil {
							return fmt.Errorf("buildAggregation: %v", err)
						}
						// 2. group mark
						groupMarkDistinct, err := t.addObliviousGroupMarkNode("group_mark", sortedDistinctCol)
						if err != nil {
							return fmt.Errorf("buildAggregation: %v", err)
						}
						// 3. sum(mark)
						out, err = t.ep.AddReduceAggNode(ast.AggFuncSum, groupMarkDistinct, map[string]*graph.Attribute{})
						if err != nil {
							return fmt.Errorf("buildAggregation: %v", err)
						}
					}
				} else if _, ok := aggFunc.Args[0].(*expression.Constant); ok {
					var partyCode string
					tensor := child.ResultTable()[0]
					switch tensor.Status() {
					case proto.TensorStatus_TENSORSTATUS_PRIVATE:
						partyCode = tensor.OwnerPartyCode
					case proto.TensorStatus_TENSORSTATUS_SECRET, proto.TensorStatus_TENSORSTATUS_PUBLIC:
						partyCode = t.enginesInfo.GetParties()[0]
					default:
						return fmt.Errorf("buildAggregation: count func doesn't support tensor status %v", tensor.Status())
					}
					out, err = t.ep.AddShapeNode("shape", tensor, 0, partyCode)
					if err != nil {
						return fmt.Errorf("buildAggregation: count: %v", err)
					}
				} else {
					colT, err := t.buildExpression(aggFunc.Args[0], childColIdToTensor, false, ln)
					if err != nil {
						return fmt.Errorf("buildAggregation: %v", err)
					}
					out, err = t.ep.AddReduceAggNode(ast.AggFuncCount, colT, map[string]*graph.Attribute{})
					if err != nil {
						return fmt.Errorf("buildAggregation: %v", err)
					}
				}
				colIdToTensor[ln.Schema().Columns[i].UniqueID] = out
			case aggregation.FinalMode:
				colT, err := t.buildExpression(aggFunc.Args[0], childColIdToTensor, false, ln)
				if err != nil {
					return fmt.Errorf("buildAggregation: %v", err)
				}
				output, err := t.ep.AddReduceAggNode(ast.AggFuncSum, colT, map[string]*graph.Attribute{})
				if err != nil {
					return fmt.Errorf("buildAggregation: %v", err)
				}
				colIdToTensor[ln.Schema().Columns[i].UniqueID] = output
			default:
				return fmt.Errorf("buildAggregation: unrecognized count func mode %v", aggFunc.Mode)
			}
		case ast.AggPercentileDisc:
			colT, err := t.buildExpression(aggFunc.Args[0], childColIdToTensor, false, ln)
			if err != nil {
				return fmt.Errorf("buildAggregation: %v", err)
			}
			percent, err := strconv.ParseFloat(aggFunc.Args[1].String(), 64)
			if err != nil {
				return fmt.Errorf("buildAggregation: invalid percentile %s given, error; %v", aggFunc.Args[1].String(), err)
			}

			if percent < 0 || percent > 1 {
				return fmt.Errorf("buildAggregation: invalid percentile value %v, it should be in [0, 1]", percent)
			}
			attr := &graph.Attribute{}
			attr.SetDouble(percent)
			output, err := t.ep.AddReduceAggNode(ast.AggPercentileDisc, colT, map[string]*graph.Attribute{"percent": attr})
			if err != nil {
				return fmt.Errorf("buildAggregation: %v", err)
			}

			colIdToTensor[ln.Schema().Columns[i].UniqueID] = output
		default:
			return fmt.Errorf("buildAggregation: unsupported aggregation function %v", aggFunc)
		}
	}

	return nil
}

func (t *translator) buildGroupAggregation(ln *AggregationNode) (err error) {
	party, err := t.findPartyHandleAll(ln)
	if err != nil {
		return fmt.Errorf("buildGroupAggregation: %v", err)
	}
	if party != "" {
		return t.buildPrivateGroupAggregation(ln, party)
	} else {
		return t.buildObliviousGroupAggregation(ln)
	}
}

// check whether there are any parties which can view all columns in partition and order by
func (t *translator) findVisibleWindowParty(ln *WindowNode) (string, error) {
	window, ok := ln.lp.(*core.LogicalWindow)
	if !ok {
		return "", fmt.Errorf("findVisibleWindowParty: failed to convert to logical window")
	}

	child := ln.Children()[0]

	partyCandidate := map[string]bool{}
	for _, pc := range t.enginesInfo.GetParties() {
		partyCandidate[pc] = true
	}

	for _, item := range window.PartitionBy {
		cc, err := ccl.InferExpressionCCL(item.Col, child.CCL())
		if err != nil {
			return "", fmt.Errorf("findVisibleWindowParty: %v", err)
		}

		for _, pc := range t.enginesInfo.GetParties() {
			if !cc.IsVisibleFor(pc) {
				delete(partyCandidate, pc)
			}
		}
	}

	for _, item := range window.OrderBy {
		cc, err := ccl.InferExpressionCCL(item.Col, child.CCL())
		if err != nil {
			return "", fmt.Errorf("findVisibleWindowParty: %v", err)
		}

		for _, pc := range t.enginesInfo.GetParties() {
			if !cc.IsVisibleFor(pc) {
				delete(partyCandidate, pc)
			}
		}
	}

	partyCandidateSlice := sliceutil.SortMapKeyForDeterminism(partyCandidate)
	if len(partyCandidateSlice) > 0 {
		return partyCandidateSlice[0], nil
	}

	return "", nil
}

func (t *translator) findPartyWithAccessToAllTensors(inputs []*graph.Tensor) (string, error) {
	partyCandidate := map[string]bool{}
	for _, pc := range t.enginesInfo.GetParties() {
		partyCandidate[pc] = true
	}

	for _, item := range inputs {
		for pc := range partyCandidate {
			if !item.CC.IsVisibleFor(pc) {
				delete(partyCandidate, pc)
			}
		}
	}

	parties := sliceutil.SortMapKeyForDeterminism(partyCandidate)
	for _, p := range parties {
		return p, nil
	}

	return "", nil
}

// find a party who:
//  1. owns plaintext ccl for all group-by keys so it can calculate the group id;
//  2. can handle all aggs: a) agg with plaintext ccl; b) simple count; c) HE suitable;
//
// return "" if not exist
func (t *translator) findPartyHandleAll(ln *AggregationNode) (string, error) {
	agg, ok := ln.lp.(*core.LogicalAggregation)
	if !ok {
		return "", fmt.Errorf("findPartyHandleAll: assert failed expected *core.LogicalAggregation, get %T", ln.LP())
	}
	child := ln.Children()[0]

	partyCandidate := map[string]bool{}
	for _, pc := range t.enginesInfo.GetParties() {
		partyCandidate[pc] = true
	}
	// filter partyCandidate with groupby keys
	for _, item := range agg.GroupByItems {
		cc, err := ccl.InferExpressionCCL(item, child.CCL())
		if err != nil {
			return "", fmt.Errorf("findPartyHandleAll: %v", err)
		}
		for _, pc := range t.enginesInfo.GetParties() {
			if !cc.IsVisibleFor(pc) {
				delete(partyCandidate, pc)
			}
		}
	}
	// filter with agg items
	partyCandidateSlice := sliceutil.SortMapKeyForDeterminism(partyCandidate)
	for _, party_candidate := range partyCandidateSlice {
		canHandleAggs := true
		for _, aggFunc := range agg.AggFuncs {
			if len(aggFunc.Args) != 1 && aggFunc.Name != ast.AggPercentileDisc {
				return "", fmt.Errorf("findPartyHandleAll: args length > 1 for %v", aggFunc)
			}
			cc, err := ccl.InferExpressionCCL(aggFunc.Args[0], child.CCL())
			if err != nil {
				return "", fmt.Errorf("findPartyHandleAll: %v", err)
			}

			if !cc.IsVisibleFor(party_candidate) && !isSimpleCount(aggFunc) && !isHeSuitable(aggFunc, cc) {
				canHandleAggs = false
				break
			}
		}
		if canHandleAggs {
			return party_candidate, nil
		}
	}

	return "", nil
}

func (t *translator) getNodeResultTensor(ln logicalNode) map[int64]*graph.Tensor {
	colIdToTensor := map[int64]*graph.Tensor{}
	for i, tensor := range ln.ResultTable() {
		colIdToTensor[ln.Schema().Columns[i].UniqueID] = tensor
	}
	return colIdToTensor
}

func (t *translator) buildPrivateGroupAggregation(ln *AggregationNode, party string) (err error) {
	colIdToTensor := map[int64]*graph.Tensor{}
	defer func() {
		if err != nil {
			return
		}
		err = setResultTable(ln, colIdToTensor)
	}()

	// 1. build group id
	groupId, groupNum, err := t.buildGroupId(ln, party)
	if err != nil {
		return fmt.Errorf("buildPrivateGroupAggregation: %v", err)
	}

	// 2. build aggs
	agg, ok := ln.lp.(*core.LogicalAggregation)
	if !ok {
		return fmt.Errorf("buildPrivateGroupAggregation: cast to LogicalAggregation failed")
	}
	childColIdToTensor := t.getNodeResultTensor(ln.Children()[0])
	for i, aggFunc := range agg.AggFuncs {
		if len(aggFunc.Args) != 1 && aggFunc.Name != ast.AggPercentileDisc {
			return fmt.Errorf("buildPrivateGroupAggregation: unsupported aggregation function %v, expect len(aggFunc.Args)=1, but got %v", aggFunc, len(aggFunc.Args))
		}
		// deal with simple count, which no need to buildExpression
		if isSimpleCount(aggFunc) {
			outputs, err := t.addGroupAggNode(ast.AggFuncCount, operator.OpNameGroupCount, groupId, groupNum, []*graph.Tensor{groupId}, party, map[string]*graph.Attribute{})
			if err != nil {
				return fmt.Errorf("buildPrivateGroupAggregation: count(*): %v", err)
			}
			colIdToTensor[ln.Schema().Columns[i].UniqueID] = outputs[0]
			continue
		}

		colT, err := t.buildExpression(aggFunc.Args[0], childColIdToTensor, false, ln)
		if err != nil {
			return fmt.Errorf("buildPrivateGroupAggregation: %v", err)
		}
		switch aggFunc.Name {
		case ast.AggFuncCount:
			switch aggFunc.Mode {
			case aggregation.CompleteMode:
				if aggFunc.HasDistinct {
					outputs, err := t.addGroupAggNode("count_distinct", operator.OpNameGroupCountDistinct, groupId, groupNum, []*graph.Tensor{colT}, party, map[string]*graph.Attribute{})
					if err != nil {
						return fmt.Errorf("buildPrivateGroupAggregation: count distinct complete mode: %v", err)
					}
					colIdToTensor[ln.Schema().Columns[i].UniqueID] = outputs[0]
				} else {
					return fmt.Errorf("buildPrivateGroupAggregation: count(*) should not reach here")
				}
			case aggregation.FinalMode:
				switch aggFunc.Args[0].(type) {
				case *expression.Column:
					outputs, err := t.addGroupAggNode(ast.AggFuncSum, operator.OpNameGroupSum, groupId, groupNum, []*graph.Tensor{colT}, party, map[string]*graph.Attribute{})
					if err != nil {
						return fmt.Errorf("buildPrivateGroupAggregation: count final mode: %v", err)
					}
					colIdToTensor[ln.Schema().Columns[i].UniqueID] = outputs[0]
				default:
					return fmt.Errorf("buildPrivateGroupAggregation: unsupported count final type %v", aggFunc)
				}
			default:
				return fmt.Errorf("buildPrivateGroupAggregation: aggFunc.Mode %v", aggFunc.Mode)
			}
		case ast.AggFuncFirstRow, ast.AggFuncMin, ast.AggFuncMax, ast.AggFuncAvg:
			outputs, err := t.addGroupAggNode(aggFunc.Name, operator.GroupAggOp[aggFunc.Name], groupId, groupNum, []*graph.Tensor{colT}, party, map[string]*graph.Attribute{})
			if err != nil {
				return fmt.Errorf("buildPrivateGroupAggregation: %v", err)
			}
			colIdToTensor[ln.Schema().Columns[i].UniqueID] = outputs[0]
		case ast.AggFuncSum: // deal with agg which may run in HE
			if colT.CC.IsVisibleFor(party) {
				outputs, err := t.addGroupAggNode(ast.AggFuncSum, operator.OpNameGroupSum, groupId, groupNum, []*graph.Tensor{colT}, party, map[string]*graph.Attribute{})
				if err != nil {
					return fmt.Errorf("buildPrivateGroupAggregation: %v", err)
				}
				colIdToTensor[ln.Schema().Columns[i].UniqueID] = outputs[0]
			} else {
				// run in HE
				var colTParty string
				if colT.Status() == proto.TensorStatus_TENSORSTATUS_PRIVATE {
					// If colT is Private Tensor, encrypt colT in colT.OwnerPartyCode to avoid colT's copying
					colTParty = colT.OwnerPartyCode
				} else {
					colTParty = colT.CC.GetVisibleParties()[0]
				}
				output, err := t.addGroupHeSumNode("he_sum", groupId, groupNum, colT, party, colTParty)
				if err != nil {
					return fmt.Errorf("buildPrivateGroupAggregation: %v", err)
				}
				colIdToTensor[ln.Schema().Columns[i].UniqueID] = output
			}
		case ast.AggPercentileDisc:
			if len(aggFunc.Args) != 2 {
				return fmt.Errorf("buildPrivateGroupAggregation: percentile_disc requires 2 arguments, but received %d", len(aggFunc.Args))
			}
			attr := &graph.Attribute{}
			percent, err := strconv.ParseFloat(aggFunc.Args[1].String(), 64)
			if err != nil {
				return fmt.Errorf("buildPrivateGroupAggregation: %s is not a valid float value", aggFunc.Args[1].String())
			}

			if percent < 0 || percent > 1 {
				return fmt.Errorf("buildPrivateGroupAggregation: percent should be in [0, 1], but got %v", percent)
			}

			attr.SetDouble(percent)
			outputs, err := t.addGroupAggNode(ast.AggPercentileDisc, operator.OpNameGroupPercentileDisc, groupId, groupNum, []*graph.Tensor{colT}, party, map[string]*graph.Attribute{"percent": attr})
			if err != nil {
				return fmt.Errorf("buildPrivateGroupAggregation: %v", err)
			}
			colIdToTensor[ln.Schema().Columns[i].UniqueID] = outputs[0]
		default:
			return fmt.Errorf("buildPrivateGroupAggregation: unsupported aggregation function %v", aggFunc)
		}
	}

	return err
}

func (t *translator) buildGroupId(ln *AggregationNode, partyCode string) (*graph.Tensor, *graph.Tensor, error) {
	groupCol := []*graph.Tensor{}
	agg, ok := ln.lp.(*core.LogicalAggregation)
	if !ok {
		return nil, nil, fmt.Errorf("buildGroupId: cast to LogicalAggregation failed")
	}
	childColIdToTensor := t.getNodeResultTensor(ln.Children()[0])
	for _, item := range agg.GroupByItems {
		tensor, err := t.getTensorFromExpression(item, childColIdToTensor)
		if err != nil {
			return nil, nil, fmt.Errorf("buildGroupId: %v", err)
		}
		groupCol = append(groupCol, tensor)
	}
	return t.addGroupNode("group", groupCol, partyCode)
}

// find a party who owns PLAINTEXT ccl or PLAINTEXT_AFTER_GROUP_BY ccl for all group-by keys
func (t *translator) findRevealPartyForShuffleSort(sortKeys []*graph.Tensor) string {
	if !t.CompileOpts.SecurityCompromise.RevealGroupCount {
		return ""
	}
	// skip if only one group-by key and can be seen by any one
	if len(sortKeys) == 1 {
		for _, p := range t.enginesInfo.GetParties() {
			if sortKeys[0].CC.IsVisibleFor(p) {
				return ""
			}
		}
	}
	// filter partyCandidate with groupby keys
	for _, p := range t.enginesInfo.GetParties() {
		found := true
		for _, keyT := range sortKeys {
			if !keyT.CC.IsVisibleFor(p) && keyT.CC.LevelFor(p) != ccl.GroupBy {
				found = false
			}
		}
		if found {
			return p
		}
	}
	return ""
}

func (t *translator) buildObliviousGroupAggregation(ln *AggregationNode) (err error) {
	agg, ok := ln.lp.(*core.LogicalAggregation)
	if !ok {
		return fmt.Errorf("buildAggregation: assert failed expected *core.LogicalAggregation, get %T", ln.LP())
	}
	child := ln.Children()[0]

	// sort group by keys
	sortKeys := []*graph.Tensor{}
	childColIdToTensor := t.getNodeResultTensor(child)
	for _, key := range agg.GroupByItems {
		sortKey, err := t.getTensorFromExpression(key, childColIdToTensor)
		if err != nil {
			return fmt.Errorf("buildObliviousGroupAggregation: %v", err)
		}
		sortKeys = append(sortKeys, sortKey)
	}
	partyToReveal := t.findRevealPartyForShuffleSort(sortKeys)
	var sortPayload []*graph.Tensor
	if partyToReveal != "" {
		shuffledTensor, err := t.addShuffleNode("shuffle", append(sortKeys, child.ResultTable()...))
		if err != nil {
			return fmt.Errorf("buildObliviousGroupAggregation: %v", err)
		}

		shuffledSortKeys := shuffledTensor[:len(sortKeys)]
		var convertedKeyTs []*graph.Tensor
		for _, key := range shuffledSortKeys {
			// partyToReveal is visible for key after groupby, key can reveal to partyToReveal in groupby.
			// which the safety if same with revealing to partyToReveal after groupby
			key.CC.SetLevelForParty(partyToReveal, ccl.Plain)
			out, err := t.converter.convertTo(
				key, &privatePlacement{partyCode: partyToReveal})
			if err != nil {
				return fmt.Errorf("buildObliviousGroupAggregation: %v", err)
			}
			convertedKeyTs = append(convertedKeyTs, out)
		}
		sortKeys = convertedKeyTs
		sortPayload = append(sortPayload, sortKeys...)
		// TODO(jingshi): remove duplicated payload
		sortPayload = append(sortPayload, shuffledTensor[len(sortKeys):]...)
	} else {
		sortPayload = append(sortPayload, sortKeys...)
		// TODO(jingshi): remove duplicated payload
		sortPayload = append(sortPayload, child.ResultTable()...)
	}

	out, err := t.addSortNode("sort", sortKeys, sortPayload, false)
	if err != nil {
		return fmt.Errorf("buildObliviousGroupAggregation: sort with groupIds err: %v", err)
	}
	sortedKeys := out[0:len(sortKeys)]
	sortedTensors := out[len(sortKeys):]
	sortedChildColIdToTensor := map[int64]*graph.Tensor{}
	for i, tensor := range sortedTensors {
		sortedChildColIdToTensor[child.Schema().Columns[i].UniqueID] = tensor
	}

	// create group mark
	groupMark, err := t.addObliviousGroupMarkNode("group_mark", sortedKeys)
	if err != nil {
		return fmt.Errorf("buildObliviousGroupAggregation: %v", err)
	}

	// add agg funcs
	colIdToTensor := map[int64]*graph.Tensor{}
	for i, aggFunc := range agg.AggFuncs {
		if len(aggFunc.Args) != 1 && aggFunc.Name != ast.AggPercentileDisc {
			return fmt.Errorf("buildObliviousGroupAggregation: unsupported aggregation function %v", aggFunc)
		}
		switch aggFunc.Name {
		case ast.AggFuncFirstRow:
			colT, err := t.buildExpression(aggFunc.Args[0], sortedChildColIdToTensor, false, ln)
			if err != nil {
				return fmt.Errorf("buildObliviousGroupAggregation: %v", err)
			}
			colIdToTensor[ln.Schema().Columns[i].UniqueID] = colT
		case ast.AggFuncSum, ast.AggFuncMax, ast.AggFuncMin, ast.AggFuncAvg:
			// check arg type
			if aggFunc.Args[0].GetType().EvalType() == types.ETString {
				return fmt.Errorf("buildObliviousGroupAggregation: unsupported aggregation function %s with a string type argument", aggFunc.Name)
			}
			colT, err := t.buildExpression(aggFunc.Args[0], sortedChildColIdToTensor, false, ln)
			if err != nil {
				return fmt.Errorf("buildObliviousGroupAggregation: %v", err)
			}
			output, err := t.addObliviousGroupAggNode(aggFunc.Name, groupMark, colT, map[string]*graph.Attribute{})
			if err != nil {
				return fmt.Errorf("buildObliviousGroupAggregation: %v", err)
			}
			output.SkipDTypeCheck = true
			colIdToTensor[ln.Schema().Columns[i].UniqueID] = output
		case ast.AggFuncCount:
			// NOTE(yang.y): There are two mode for count function.
			// - The CompleteMode is the default mode in queries like `select count(*) from t`.
			//   In this mode, count function should be translated to ObliviousGroupCount.
			// - The FinalMode appears at `select count(*) from (t1 union all t2)`.
			//   The aggregation push down optimizer will rewrite the query plan to
			//   `select count_final(*) from (select count(*) from t1 union all select count(*) from t2)`.
			//   In this mode, count function will be translated to ObliviousGroupSum.
			// do complete count
			// sum up partial count
			var output *graph.Tensor
			switch aggFunc.Mode {
			case aggregation.CompleteMode:
				if aggFunc.HasDistinct {
					colT, err := t.buildExpression(aggFunc.Args[0], sortedChildColIdToTensor, false, ln)
					if err != nil {
						return fmt.Errorf("buildObliviousGroupAggregation: %v", err)
					}
					// Sort with group by key(maybe keyTs or groupIds) and distinct column.
					// Please note that group by key is the major sort key,
					// so the groupMark is still valid.
					var keyAndDistinct []*graph.Tensor
					keyAndDistinct = append(keyAndDistinct, sortedKeys...)
					keyAndDistinct = append(keyAndDistinct, colT)

					// TODO(jingshi): using free column to avoid sort if possible
					sortedDistinctCol, err := t.addSortNode("sort", keyAndDistinct, []*graph.Tensor{colT}, false)
					if err != nil {
						return fmt.Errorf("buildObliviousGroupAggregation: %v", err)
					}
					// Use group by keys and distinctCol to create groupMarkFull,
					// which is equivalent to the result of groupMark logic or groupMarkDistinct
					groupMarkDistinct, err := t.addObliviousGroupMarkNode("group_mark", sortedDistinctCol)
					if err != nil {
						return fmt.Errorf("buildObliviousGroupAggregation: %v", err)
					}
					groupMarkFull, err := t.addBinaryNode(operator.OpNameLogicalOr, operator.OpNameLogicalOr, groupMark, groupMarkDistinct)
					if err != nil {
						return fmt.Errorf("buildObliviousGroupAggregation: %v", err)
					}

					output, err = t.addObliviousGroupAggNode(ast.AggFuncSum, groupMark, groupMarkFull, map[string]*graph.Attribute{})
					if err != nil {
						return fmt.Errorf("buildObliviousGroupAggregation: %v", err)
					}
				} else {
					output, err = t.addObliviousGroupAggNode(ast.AggFuncCount, groupMark, groupMark, map[string]*graph.Attribute{})
					if err != nil {
						return fmt.Errorf("buildObliviousGroupAggregation: %v", err)
					}
				}
			case aggregation.FinalMode:
				switch x := aggFunc.Args[0].(type) {
				case *expression.Column:
					colT := sortedChildColIdToTensor[x.UniqueID]
					output, err = t.addObliviousGroupAggNode(ast.AggFuncSum, groupMark, colT, map[string]*graph.Attribute{})
					if err != nil {
						return fmt.Errorf("buildObliviousGroupAggregation: %v", err)
					}
				default:
					return fmt.Errorf("buildObliviousGroupAggregation: unsupported aggregation function %v", aggFunc)
				}
			default:
				return fmt.Errorf("buildObliviousGroupAggregation: unrecognized count func mode %v", aggFunc.Mode)
			}
			colIdToTensor[ln.Schema().Columns[i].UniqueID] = output
		case ast.AggPercentileDisc:
			colT, err := t.buildExpression(aggFunc.Args[0], sortedChildColIdToTensor, false, ln)
			if err != nil {
				return fmt.Errorf("buildObliviousGroupAggregation: %v", err)
			}
<<<<<<< HEAD
			var payloadSorted []*graph.Tensor
			payloadSorted = append(payloadSorted, sortedKeys...)
			payloadSorted = append(payloadSorted, colT)
			sortedCol, err := t.addSortNode("sort", payloadSorted, []*graph.Tensor{colT}, false)
=======
			var keysForPercentileSort []*graph.Tensor
			keysForPercentileSort = append(keysForPercentileSort, sortedKeys...)
			keysForPercentileSort = append(keysForPercentileSort, colT)
			sortedCol, err := t.addSortNode("sort", keysForPercentileSort, []*graph.Tensor{colT}, false)
>>>>>>> 7ffdd0e5
			if err != nil {
				return fmt.Errorf("buildObliviousGroupAggregation: %v", err)
			}
			attr := &graph.Attribute{}
			percent, err := strconv.ParseFloat(aggFunc.Args[1].String(), 64)
			if err != nil {
				return fmt.Errorf("buildObliviousGroupAggregation: %s is not a valid float value", aggFunc.Args[1].String())
			}

			if percent < 0 || percent > 1 {
				return fmt.Errorf("buildPrivateGroupAggregation: percent should be in [0, 1], but got %v", percent)
			}

			attr.SetDouble(percent)
			output, err := t.addObliviousGroupAggNode(aggFunc.Name, groupMark, sortedCol[0], map[string]*graph.Attribute{"percent": attr})
			if err != nil {
				return fmt.Errorf("buildObliviousGroupAggregation: %v", err)
			}
			colIdToTensor[ln.Schema().Columns[i].UniqueID] = output
		default:
			return fmt.Errorf("buildObliviousGroupAggregation: unsupported aggregation function %v", aggFunc)
		}
	}
	rt, err := extractResultTable(ln, colIdToTensor)
	if err != nil {
		return fmt.Errorf("buildObliviousGroupAggregation: %v", err)
	}

	// TODO(jingshi): temporary remove shuffle here for simplicity, make group_mark public and support aggregation with public group_mark later for efficiency
	if !t.CompileOpts.GetSecurityCompromise().GetRevealGroupMark() {
		// shuffle and replace 'rt' and 'groupMark'
		shuffled, err := t.addShuffleNode("shuffle", append(rt, groupMark))
		if err != nil {
			return fmt.Errorf("buildObliviousGroupAggregation: %v", err)
		}
		rt, groupMark = shuffled[:len(rt)], shuffled[len(rt)]
	}

	// set ccl plain if enabled revealGroupMark or after groupMark shuffled
	for _, p := range t.enginesInfo.GetParties() {
		groupMark.CC.SetLevelForParty(p, ccl.Plain)
	}
	groupMarkPub, err := t.converter.convertTo(groupMark, &publicPlacement{partyCodes: t.enginesInfo.GetParties()})
	if err != nil {
		return fmt.Errorf("buildObliviousGroupAggregation: %v", err)
	}
	// filter
	rtFiltered, err := t.ep.AddFilterNode("filter", rt, groupMarkPub, t.enginesInfo.GetParties())
	if err != nil {
		return fmt.Errorf("buildObliviousGroupAggregation: %v", err)
	}
	return ln.SetResultTableWithDTypeCheck(rtFiltered)
}

func (t *translator) buildUnion(ln *UnionAllNode) (err error) {
	union, ok := ln.lp.(*core.LogicalUnionAll)
	if !ok {
		return fmt.Errorf("buildUnion: assert failed expected *core.LogicalUnionAll, get %T", ln.LP())
	}
	colIdToTensor := map[int64]*graph.Tensor{}
	defer func() {
		if err != nil {
			return
		}
		err = setResultTable(ln, colIdToTensor)
	}()
	for i, c := range union.Schema().Columns {
		var ts []*graph.Tensor
		for _, child := range ln.Children() {
			ts = append(ts, child.ResultTable()[i])
		}
		ot, err := t.addConcatNode(ts)
		if err != nil {
			return fmt.Errorf("buildUnion: %v", err)
		}
		colIdToTensor[c.UniqueID] = ot
	}

	return nil
}

func (t *translator) buildLimit(ln *LimitNode) (err error) {
	limit, ok := ln.lp.(*core.LogicalLimit)
	if !ok {
		return fmt.Errorf("buildLimit: LimitNode contains invalid LogicalPlan type %T", ln.lp)
	}
	if len(ln.Children()) != 1 {
		return fmt.Errorf("buildLimit: unexpected number of children %v != 1", len(ln.children))
	}

	colIdToTensor := map[int64]*graph.Tensor{}
	defer func() {
		if err != nil {
			return
		}
		err = setResultTable(ln, colIdToTensor)
	}()

	var shareTensors []*graph.Tensor
	var shareIds []int64
	privateTensors := make(map[string][]*graph.Tensor)
	privateIds := make(map[string][]int64)
	childColIdToTensor := t.getNodeResultTensor(ln.Children()[0])
	for id, it := range sliceutil.SortedMap(childColIdToTensor) {
		if it.Status() == proto.TensorStatus_TENSORSTATUS_SECRET || it.Status() == proto.TensorStatus_TENSORSTATUS_PUBLIC {
			shareTensors = append(shareTensors, it)
			shareIds = append(shareIds, id)
		} else if it.Status() == proto.TensorStatus_TENSORSTATUS_PRIVATE {
			privateTensors[it.OwnerPartyCode] = append(privateTensors[it.OwnerPartyCode], it)
			privateIds[it.OwnerPartyCode] = append(privateIds[it.OwnerPartyCode], id)
		} else {
			return fmt.Errorf("buildLimit: unsupported tensor status for %v", it)
		}
	}

	if len(shareTensors) != 0 {
		output, err := t.ep.AddLimitNode("limit", shareTensors, int(limit.Offset), int(limit.Count), t.enginesInfo.GetParties())
		if err != nil {
			return fmt.Errorf("buildLimit: %v", err)
		}
		for i, t := range output {
			colIdToTensor[shareIds[i]] = t
		}
	}

	for party, tensors := range sliceutil.SortedMap(privateTensors) {
		output, err := t.ep.AddLimitNode("limit", tensors, int(limit.Offset), int(limit.Count), []string{party})
		if err != nil {
			return fmt.Errorf("buildLimit: %v", err)
		}
		for i, t := range output {
			colIdToTensor[privateIds[party][i]] = t
		}
	}

	return nil
}

func (t *translator) buildSort(ln *SortNode) (err error) {
	sort, ok := ln.lp.(*core.LogicalSort)
	if !ok {
		return fmt.Errorf("buildSort: can not convert node from %T to LogicalSort", ln.lp)
	}

	colIdToTensor := map[int64]*graph.Tensor{}
	defer func() {
		if err != nil {
			return
		}

		err = setResultTable(ln, colIdToTensor)
	}()

	childIdToTensor := t.getNodeResultTensor(ln.children[0])
	var sortKeys []*graph.Tensor

	if len(sort.ByItems) == 0 {
		return fmt.Errorf("buildSort: order by items are required in sort node")
	}

	desc := sort.ByItems[0].Desc
	for _, col := range sort.ByItems {
		if desc != col.Desc {
			return fmt.Errorf("buildSort: sorting multiple columns in different order directions is not supported")
		}

		tensor, err := t.getTensorFromExpression(col.Expr, childIdToTensor)
		if err != nil {
			return fmt.Errorf("buildSort: failed to get tensor of col(%s): %v", col.Expr, err)
		}
		sortKeys = append(sortKeys, tensor)
		cc := tensor.CC
		for _, p := range t.enginesInfo.GetParties() {
			if !cc.IsVisibleFor(p) && cc.LevelFor(p) != ccl.Rank {
				return fmt.Errorf("buildSort: col(%v)'s order is not visible for %s", col.String(), p)
			}
		}
	}

	var payload []*graph.Tensor
	for _, col := range sort.Schema().Columns {
		tensor, err := t.getTensorFromColumn(col, childIdToTensor)
		if err != nil {
			return fmt.Errorf("buildSort: failed to get tensor of col(%s): %v", col.OrigName, err)
		}

		payload = append(payload, tensor)
	}

	output, err := t.addSortNode(operator.OpNameSort, sortKeys, payload, desc)

	if len(output) != len(payload) {
		return fmt.Errorf("buildSort: input tensors' size(%v) not equal to output tensors' size(%v)", len(payload), len(output))
	}

	for i, col := range sort.Schema().Columns {
		colIdToTensor[col.UniqueID] = output[i]
	}

	return nil
}

// simpleCount means Complete Count, except count(distinct), e.g: count(colA), count(*), count(1)...
func isSimpleCount(aggFunc *aggregation.AggFuncDesc) bool {
	return aggFunc.Name == ast.AggFuncCount && aggFunc.Mode == aggregation.CompleteMode && !aggFunc.HasDistinct
}

// currently HE only support agg: SUM
func isHeSuitable(aggFunc *aggregation.AggFuncDesc, cc *ccl.CCL) bool {
	switch aggFunc.Name {
	case ast.AggFuncSum:
		parties := cc.GetVisibleParties()
		return len(parties) > 0
	default:
		return false
	}
}

func (t *translator) buildWindow(ln *WindowNode) (err error) {
	window, ok := ln.lp.(*core.LogicalWindow)
	if !ok {
		return fmt.Errorf("buildWindow: failed to convert to logical window")
	}
	if len(window.WindowFuncDescs) != 1 {
		return fmt.Errorf("buildWindow: unsupported windowFuncDescs length 1(expected) != %v(actural)",
			len(window.WindowFuncDescs))
	}
	desc := window.WindowFuncDescs[0]
	isRankWindow := ccl.IsRankWindowFunc(desc.Name)

	if isRankWindow {
		return t.buildRankWindow(ln)
	} else {
		return t.buildAggWindow(ln)
	}
}

func (t *translator) buildPartitionId(window *core.LogicalWindow, partyCode string, childColIdToTensor map[int64]*graph.Tensor) (*graph.Tensor, *graph.Tensor, error) {
	partitionCol := []*graph.Tensor{}

	for _, item := range window.PartitionBy {
		tensor, err := t.getTensorFromColumn(item.Col, childColIdToTensor)
		if err != nil {
			return nil, nil, fmt.Errorf("buildPartitionId: %v", err)
		}

		partitionCol = append(partitionCol, tensor)
	}

	return t.addGroupNode("group", partitionCol, partyCode)
}

func (t *translator) extractOrderByBlock(window *core.LogicalWindow, colIdToTensor map[int64]*graph.Tensor, partyCode string) ([]*graph.Tensor, []string, error) {
	sortReverse := make([]string, len(window.OrderBy))
	sortKey := []*graph.Tensor{}
	for i, item := range window.OrderBy {
		if item.Desc {
			sortReverse[i] = "1"
		} else {
			sortReverse[i] = "0"
		}

		tensor, err := t.getTensorFromColumn(item.Col, colIdToTensor)
		if err != nil {
			return nil, nil, fmt.Errorf("buildPartitionId: %v", err)
		}

		output, err := t.converter.convertTo(tensor, &privatePlacement{partyCode: partyCode})
		if err != nil {
			return nil, nil, fmt.Errorf("addPartitionNode: %v", err)
		}

		sortKey = append(sortKey, output)
	}

	return sortKey, sortReverse, nil
}

func (t *translator) buildObliviousRankWindow(ln *WindowNode) error {
	window, ok := ln.lp.(*core.LogicalWindow)
	if !ok {
		return fmt.Errorf("buildObliviousRankWindow: assert failed expected *core.LogicalWindow, get %T", ln.LP())
	}
	child := ln.Children()[0]
	childColIdToTensor := t.getNodeResultTensor(child)
	sortKeys := []*graph.Tensor{}
	partitionKeys := []*graph.Tensor{}
	for _, col := range window.PartitionBy {
		partitionKey, err := t.getTensorFromColumn(col.Col, childColIdToTensor)
		if err != nil {
			return fmt.Errorf("buildObliviousRankWindow: %v", err)
		}
		partitionKeys = append(partitionKeys, partitionKey)
	}
	orderKeys := []*graph.Tensor{}
	for _, col := range window.OrderBy {
		orderKey, err := t.getTensorFromColumn(col.Col, childColIdToTensor)
		if err != nil {
			return fmt.Errorf("builObliviousRankWindow: %v", err)
		}
		orderKeys = append(orderKeys, orderKey)
	}
	var sortPayloads []*graph.Tensor
	sortPayloads = append(sortPayloads, partitionKeys...)
	for _, col := range window.Schema().Columns[0 : len(window.Schema().Columns)-1] {
		payload, err := t.getTensorFromColumn(col, childColIdToTensor)
		if err != nil {
			return fmt.Errorf("buildObliviousRankWindow: %v", err)
		}
		sortPayloads = append(sortPayloads, payload)
	}
	sortKeys = append(sortKeys, partitionKeys...)
	sortKeys = append(sortKeys, orderKeys...)

	out, err := t.addSortNode("sort", sortKeys, sortPayloads, false)
	if err != nil {
		return fmt.Errorf("builObliviousRankWindow: sort with partition ids err: %v", err)
	}

	partitionedKeys := out[0:len(partitionKeys)]
	sortedPayloadTensors := out[len(partitionKeys):]
	groupMark, err := t.addObliviousGroupMarkNode("partition_mark", partitionedKeys)
	if err != nil {
		return fmt.Errorf("builObliviousRankWindow: %v", err)
	}
	windowDesc := window.WindowFuncDescs[0]
	lastCol := window.Schema().Columns[len(window.Schema().Columns)-1]
	var output *graph.Tensor
	switch windowDesc.Name {
	case ast.WindowFuncRowNumber:
		output, err = t.addObliviousGroupAggNode(ast.AggFuncCount, groupMark, groupMark, map[string]*graph.Attribute{})
		if err != nil {
			return fmt.Errorf("builObliviousRankWindow: %v", err)
		}
		childColIdToTensor[lastCol.UniqueID] = output
	case ast.WindowFuncPercentRank:
		output, err = t.addObliviousGroupAggNode(ast.WindowFuncPercentRank, groupMark, groupMark, map[string]*graph.Attribute{})
		if err != nil {
			return fmt.Errorf("builObliviousRankWindow: %v", err)
		}
	default:
		return fmt.Errorf("buildObliviousRankWindow: unsupported window function %v", windowDesc.Name)
	}

	result := append(sortedPayloadTensors, output)
	return ln.SetResultTableWithDTypeCheck(result)
}

func (t *translator) buildPrivateRankWindow(ln *WindowNode, party string, colIdToTensor map[int64]*graph.Tensor) (err error) {
	defer func() {
		if err != nil {
			return
		}

		err = setResultTable(ln, colIdToTensor)
	}()

	window, ok := ln.lp.(*core.LogicalWindow)
	if !ok {
		return fmt.Errorf("buildPrivateRankWindow: failed to convert to logical window node")
	}

	partitionId, partitionNum, err := t.buildPartitionId(window, party, colIdToTensor)
	if err != nil {
		return fmt.Errorf("buildPrivateRankWindow: %v", err)
	}

	output := t.ep.AddTensor("Out")

	output.SetStatus(proto.TensorStatus_TENSORSTATUS_PRIVATE)
	lastCol := window.Schema().Columns[len(window.Schema().Columns)-1]
	tensor, ok := colIdToTensor[lastCol.UniqueID]
	if !ok {
		cc := ccl.NewCCL()
		cc.SetLevelForParty(party, ccl.Plain)
		output.CC = cc
		output.OwnerPartyCode = party
	} else {
		output.CC = tensor.CC.Clone()
		output.OwnerPartyCode = party
	}

	// reverse is a string array, '1' for true, '0' for false, here convert to string array and concatenate into string.
	sortKey, reverse, err := t.extractOrderByBlock(window, colIdToTensor, party)

	reverseAttr := &graph.Attribute{}
	reverseAttr.SetStrings(reverse)
	colIdToTensor[lastCol.UniqueID] = output

	for _, desc := range window.WindowFuncDescs {
		switch desc.Name {
		case ast.WindowFuncRowNumber:
			output.DType = proto.PrimitiveDataType_INT64
			return t.addWindowNode(operator.OpNameRowNumber, sortKey, partitionId, partitionNum, output, reverseAttr, party)
		case ast.WindowFuncPercentRank:
			output.DType = proto.PrimitiveDataType_FLOAT64
			return t.addWindowNode(operator.OpNamePercentRank, sortKey, partitionId, partitionNum, output, reverseAttr, party)
		default:
			return fmt.Errorf("buildPrivateRankWindow: unsupported window function %v", desc.Name)
		}
	}

	return nil
}

func (t *translator) buildRankWindow(ln *WindowNode) (err error) {
	colIdToTensor := t.getNodeResultTensor(ln.Children()[0])

	// if there are parties can view columns in partition and order, run this query in private mode
	visibleParty, err := t.findVisibleWindowParty(ln)
	if err != nil {
		return fmt.Errorf("buildRankWindow: %v", err)
	}

	if visibleParty != "" {
		return t.buildPrivateRankWindow(ln, visibleParty, colIdToTensor)
	} else {
		return t.buildObliviousRankWindow(ln)
	}
}

func (t *translator) buildAggWindow(ln *WindowNode) (err error) {
	return fmt.Errorf("aggregation window function is not supported")
}

func (t *translator) buildMaxOneRow(ln *MaxOneRowNode) (err error) {
	colIdToTensor := t.getNodeResultTensor(ln.Children()[0])
	return setResultTable(ln, colIdToTensor)
}<|MERGE_RESOLUTION|>--- conflicted
+++ resolved
@@ -1236,17 +1236,10 @@
 			if err != nil {
 				return fmt.Errorf("buildObliviousGroupAggregation: %v", err)
 			}
-<<<<<<< HEAD
-			var payloadSorted []*graph.Tensor
-			payloadSorted = append(payloadSorted, sortedKeys...)
-			payloadSorted = append(payloadSorted, colT)
-			sortedCol, err := t.addSortNode("sort", payloadSorted, []*graph.Tensor{colT}, false)
-=======
 			var keysForPercentileSort []*graph.Tensor
 			keysForPercentileSort = append(keysForPercentileSort, sortedKeys...)
 			keysForPercentileSort = append(keysForPercentileSort, colT)
 			sortedCol, err := t.addSortNode("sort", keysForPercentileSort, []*graph.Tensor{colT}, false)
->>>>>>> 7ffdd0e5
 			if err != nil {
 				return fmt.Errorf("buildObliviousGroupAggregation: %v", err)
 			}
