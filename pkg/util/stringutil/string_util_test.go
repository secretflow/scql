--- conflicted
+++ resolved
@@ -249,7 +249,7 @@
 	}
 }
 
-func TestStringToUnixMilli(t *testing.T) {
+func TestStringToUnixSec(t *testing.T) {
 	r := require.New(t)
 	type pair struct {
 		in         string
@@ -274,7 +274,104 @@
 	}
 }
 
-<<<<<<< HEAD
+func TestStringToUnixSecWithTimezone(t *testing.T) {
+	// Define a specific point in time: May 1, 2024, 10:00:00 UTC.
+	// The corresponding Unix timestamp in seconds is 1714557600.
+	const targetUnixTime = 1714557600
+
+	type testCase struct {
+		in         string
+		expectUnix int64
+		expectErr  bool
+		comment    string
+	}
+
+	testCases := []testCase{
+		// --- Success Cases ---
+		// All successful test cases should resolve to the same point in time (targetUnixTime).
+		{
+			in:         "2024-05-01T10:00:00Z",
+			expectUnix: targetUnixTime,
+			expectErr:  false,
+			comment:    "Standard UTC format using 'Z'",
+		},
+		{
+			in:         "2024-05-01T18:00:00+08:00",
+			expectUnix: targetUnixTime,
+			expectErr:  false,
+			comment:    "Positive offset (+08:00), should convert to the same UTC time",
+		},
+		{
+			in:         "2024-05-01T06:00:00-04:00",
+			expectUnix: targetUnixTime,
+			expectErr:  false,
+			comment:    "Negative offset (-04:00), should convert to the same UTC time",
+		},
+		{
+			in:         "2024-05-01 13:00:00+03:00",
+			expectUnix: targetUnixTime,
+			expectErr:  false,
+			comment:    "Space separator with a positive offset",
+		},
+		// --- Failure Cases ---
+		{
+			in:         "2024-05-01 10:00:00",
+			expectUnix: 0,
+			expectErr:  true,
+			comment:    "Failure: missing timezone information",
+		},
+		{
+			in:         "2024-05-01",
+			expectUnix: 0,
+			expectErr:  true,
+			comment:    "Failure: date only, missing time and timezone",
+		},
+		{
+			in:         "2024-05-01T10:00:00",
+			expectUnix: 0,
+			expectErr:  true,
+			comment:    "Failure: 'T' separator but missing timezone information",
+		},
+		{
+			in:         "not-a-real-date",
+			expectUnix: 0,
+			expectErr:  true,
+			comment:    "Failure: completely malformed string",
+		},
+		{
+			in:         "",
+			expectUnix: 0,
+			expectErr:  true,
+			comment:    "Failure: empty string",
+		},
+		{
+			in:         "2024-11-20 10:00:00 MST",
+			expectUnix: 0,
+			expectErr:  true,
+			comment:    "Failure: mbiguous formats",
+		},
+		{
+			in:         "2024-12-10 15:00:00 PST",
+			expectUnix: 0,
+			expectErr:  true,
+			comment:    "Failure: mbiguous formats",
+		},
+	}
+
+	for _, tc := range testCases {
+		t.Run(tc.comment, func(t *testing.T) {
+			unixSec, err := StringToUnixSecWithTimezone(tc.in)
+
+			if tc.expectErr {
+				require.Error(t, err)
+			} else {
+				require.NoError(t, err)
+				require.Equal(t, tc.expectUnix, unixSec)
+			}
+		})
+	}
+}
+
 func TestMySQLDateFormatToGoLayout(t *testing.T) {
 	r := require.New(t)
 
@@ -394,101 +491,6 @@
 			} else {
 				r.NoError(err, "Did not expect an error for mysqlFormat: '%s'", ca.mysqlFormat)
 				r.Equal(ca.expectedArrowFmt, arrowFmt, "Format string mismatch for mysqlFormat: '%s'", ca.mysqlFormat)
-=======
-func TestStringToUnixSecWithTimezone(t *testing.T) {
-	// Define a specific point in time: May 1, 2024, 10:00:00 UTC.
-	// The corresponding Unix timestamp in seconds is 1714557600.
-	const targetUnixTime = 1714557600
-
-	type testCase struct {
-		in         string
-		expectUnix int64
-		expectErr  bool
-		comment    string
-	}
-
-	testCases := []testCase{
-		// --- Success Cases ---
-		// All successful test cases should resolve to the same point in time (targetUnixTime).
-		{
-			in:         "2024-05-01T10:00:00Z",
-			expectUnix: targetUnixTime,
-			expectErr:  false,
-			comment:    "Standard UTC format using 'Z'",
-		},
-		{
-			in:         "2024-05-01T18:00:00+08:00",
-			expectUnix: targetUnixTime,
-			expectErr:  false,
-			comment:    "Positive offset (+08:00), should convert to the same UTC time",
-		},
-		{
-			in:         "2024-05-01T06:00:00-04:00",
-			expectUnix: targetUnixTime,
-			expectErr:  false,
-			comment:    "Negative offset (-04:00), should convert to the same UTC time",
-		},
-		{
-			in:         "2024-05-01 13:00:00+03:00",
-			expectUnix: targetUnixTime,
-			expectErr:  false,
-			comment:    "Space separator with a positive offset",
-		},
-		// --- Failure Cases ---
-		{
-			in:         "2024-05-01 10:00:00",
-			expectUnix: 0,
-			expectErr:  true,
-			comment:    "Failure: missing timezone information",
-		},
-		{
-			in:         "2024-05-01",
-			expectUnix: 0,
-			expectErr:  true,
-			comment:    "Failure: date only, missing time and timezone",
-		},
-		{
-			in:         "2024-05-01T10:00:00",
-			expectUnix: 0,
-			expectErr:  true,
-			comment:    "Failure: 'T' separator but missing timezone information",
-		},
-		{
-			in:         "not-a-real-date",
-			expectUnix: 0,
-			expectErr:  true,
-			comment:    "Failure: completely malformed string",
-		},
-		{
-			in:         "",
-			expectUnix: 0,
-			expectErr:  true,
-			comment:    "Failure: empty string",
-		},
-		{
-			in:         "2024-11-20 10:00:00 MST",
-			expectUnix: 0,
-			expectErr:  true,
-			comment:    "Failure: mbiguous formats",
-		},
-		{
-			in:         "2024-12-10 15:00:00 PST",
-			expectUnix: 0,
-			expectErr:  true,
-			comment:    "Failure: mbiguous formats",
-		},
-	}
-
-	for _, tc := range testCases {
-		t.Run(tc.comment, func(t *testing.T) {
-			unixSec, err := StringToUnixSecWithTimezone(tc.in)
-
-			if tc.expectErr {
-				require.Error(t, err)
-			} else {
-				require.NoError(t, err)
-				require.Equal(t, tc.expectUnix, unixSec)
->>>>>>> ef89402f
 			}
 		})
 	}
